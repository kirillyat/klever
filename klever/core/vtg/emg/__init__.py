--- conflicted
+++ resolved
@@ -51,18 +51,7 @@
         # Generate processes
         self.logger.info("Generate processes of an environment model")
         collection = ProcessCollection()
-<<<<<<< HEAD
-        reports = generate_processes(self.logger, self.conf, collection, self.abstract_task_desc, sa)
-
-        # Send data to the server
-        if reports:
-            self.logger.info("Send data about generated instances to the server")
-            report(self.logger, 'patch', {'identifier': self.id, 'data': reports}, self.mqs['report files'],
-                   self.vals['report id'], get_or_die(self.conf, "main working directory"))
-
-=======
         generate_processes(self.logger, self.conf, collection, self.abstract_task_desc, sa)
->>>>>>> 8b471327
         self.logger.info("An intermediate environment model has been prepared")
 
         # Import additional aspect files
