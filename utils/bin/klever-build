--- conflicted
+++ resolved
@@ -91,42 +91,6 @@
 
 target_program_descs = [
     # # Testing on loadable Linux kernel modules.
-<<<<<<< HEAD
-    {
-        'build base': 'build bases/testing/5b3d50',
-        'name': 'Linux',
-        'external modules': os.path.join(preset_jobs_dir, 'linux', 'testing', 'decomposition strategies', 'tests'),
-        'loadable kernel modules': [
-            'ext-modules/kernel_library',
-            'ext-modules/load_order',
-            'ext-modules/multimodule_error',
-            'ext-modules/multimodule_false_error',
-            'ext-modules/several_groups'
-        ]
-    },
-    {
-        'build base': 'build bases/testing/6e6e1c',
-        'name': 'Linux',
-        'external modules': os.path.join(preset_jobs_dir, 'linux', 'testing', 'common models', 'tests'),
-        'loadable kernel modules': [
-            "ext-modules/linux/drivers/base/dd",
-            "ext-modules/linux/drivers/spi",
-            "ext-modules/linux/err",
-            "ext-modules/linux/ldv/common",
-            "ext-modules/linux/mm/gfp",
-            "ext-modules/linux/mm/slab",
-            "ext-modules/verifier/common",
-            "ext-modules/verifier/gcc",
-            "ext-modules/verifier/map",
-            "ext-modules/verifier/memory",
-            "ext-modules/verifier/nondet",
-            "ext-modules/verifier/set/counter",
-            "ext-modules/verifier/set/flag",
-            "ext-modules/verifier/set/nonnegative-counter",
-            "ext-modules/verifier/thread"
-        ]
-    }
-=======
     # {
     #     'build base': 'build bases/linux-3.14.79',
     #     'name': 'Linux',
@@ -172,7 +136,6 @@
     #         "ext-modules/verifier/thread"
     #     ]
     # },
->>>>>>> caa0d935
     # {
     #     'build base': 'build bases/testing/455c6f',
     #     'name': 'Linux',
