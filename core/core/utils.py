--- conflicted
+++ resolved
@@ -619,7 +619,6 @@
 
         report_data['attrs'] = capitalize_attr_names(report_data['attrs'])
 
-<<<<<<< HEAD
     archives = []
     process_queue = [report_data]
     while process_queue:
@@ -634,38 +633,6 @@
             archives.append(elem.archive_name)
     logger.debug('Archives -{0}'.format(archives))
 
-    # Get text
-    report_text = json.dumps(report_data, cls=ExtendedJSONEncoder, ensure_ascii=False, sort_keys=True, indent=4)
-    identifier = hashlib.sha224(report_text.encode('UTF8')).hexdigest()
-
-    """
-    # Add all report files to archives. It is assumed that all files are placed in current working directory.
-    rel_report_file_archives = {}
-    if 'files' in report_data and report_data['files']:
-        if isinstance(report_data['files'], list) or isinstance(report_data['files'], tuple):
-            report_data['files'] = {'report': report_data['files']}
-        for archive_name, files in report_data['files'].items():
-            report_files_archive = '{} {} {} report files.zip'.format(identifier, kind, archive_name)
-            rel_report_files_archive = os.path.join(directory, 'reports', report_files_archive)
-            if os.path.isfile(rel_report_files_archive):
-                unique_file_name(rel_report_files_archive)
-            rel_report_file_archives[archive_name] = rel_report_files_archive
-            with open(rel_report_files_archive, mode='w+b', buffering=0) as fp:
-=======
-    if 'files' in report_data:
-        report_files = report_data['files']
-        # Do not send report files as report field to Bridge.
-        del (report_data['files'])
-    else:
-        report_files = []
-
-    # Ditto for arcnames.
-    if 'arcname' in report_data:
-        report_file_arcnames = report_data['arcname']
-        del (report_data['arcname'])
-    else:
-        report_file_arcnames = []
-
     with report_id.get_lock():
         cur_report_id = report_id.value
         report_id.value += 1
@@ -682,65 +649,9 @@
     os.symlink(os.path.relpath(report_file), cwd_report_file)
     logger.debug('{0} report was dumped to file "{1}"'.format(kind.capitalize(), cwd_report_file))
 
-    # Add all report files to archives in reports directory. It is assumed that all files are placed in current working
-    # directory.
-    report_file_archives = {}
-    if report_files:
-        if isinstance(report_files, list) or isinstance(report_files, tuple):
-            report_files = {'report': report_files}
-
-        for archive_name, files in report_files.items():
-            # Report identifier together with archive name is a unique combination for a given report.
-            report_files_archive = os.path.join(directory, 'reports', '{0}{1}.zip'
-                                                                      .format(cur_report_id, ' ' + archive_name
-                                                                              if len(report_files) > 1 else ''))
-
-            report_file_archives[archive_name] = report_files_archive
-
-            with open(report_files_archive, mode='w+b', buffering=0) as fp:
->>>>>>> 13e18a0c
-                with zipfile.ZipFile(fp, mode='w', compression=zipfile.ZIP_DEFLATED) as zfp:
-                    for file in files:
-                        arcname = None
-                        if report_file_arcnames and file in report_file_arcnames:
-                            arcname = report_file_arcnames[file]
-                        zfp.write(file, arcname=arcname)
-                    os.fsync(zfp.fp)
-
-            # Create symlink to report files archive in current working directory.
-            cwd_report_files_archive = '{0}{1} {2} files.zip'.format(kind, ' ' + label if label else '', archive_name)
-            if os.path.isfile(cwd_report_files_archive):
-                raise FileExistsError('Report files archive "{0}" already exists'.format(cwd_report_files_archive))
-            os.symlink(os.path.relpath(report_files_archive), unique_file_name(cwd_report_files_archive))
-            logger.debug(
-                '{0} report files were packed to archive "{1}"'.format(kind.capitalize(),
-<<<<<<< HEAD
-                                                                       rel_report_file_archives[archive_name]))
-        del (report_data['files'])
-    """
-
-    # Create report file in current working directory.
-    report_file = '{0} report.json'.format(identifier)
-    rel_report_file = os.path.join(directory, 'reports', report_file)
-    if os.path.isfile(rel_report_file):
-        unique_file_name(rel_report_file)
-    with open(rel_report_file, 'w', encoding='utf8') as fp:
-        fp.write(report_text)
-    # Create symlink
-    os.symlink(os.path.relpath(rel_report_file), report_file)
-
-    logger.debug('{0} report was dumped to file "{1}"'.format(kind.capitalize(), rel_report_file))
-=======
-                                                                       cwd_report_files_archive))
->>>>>>> 13e18a0c
-
     # Put report file and report file archives to message queue if it is specified.
     if mq:
-<<<<<<< HEAD
-        mq.put({'report file': rel_report_file, 'report file archives': archives})
-=======
-        mq.put({'report file': report_file, 'report file archives': report_file_archives})
->>>>>>> 13e18a0c
+        mq.put({'report file': report_file, 'report file archives': archives})
 
     return report_file
 
