--- conflicted
+++ resolved
@@ -133,7 +133,6 @@
         try:
             if self.separate_from_parent and self.__pid == os.getpid():
                 if os.path.isfile('problem desc.txt'):
-<<<<<<< HEAD
                     report = {
                         'id': self.id + '/unknown',
                         'parent id': self.id,
@@ -141,15 +140,12 @@
                     }
                     if self.unknown_attrs:
                         report.update({'attrs': self.unknown_attrs})
-=======
->>>>>>> 6f8286a9
                     core.utils.report(self.logger,
                                       'unknown',
                                       {
                                           'id': self.id + '/unknown',
                                           'parent id': self.id,
-                                          'problem desc': 'problem desc.txt',
-                                          'files': ['problem desc.txt']
+                                          'problem desc': core.utils.ReportFiles(['problem desc.txt'])
                                       },
                                       self.mqs['report files'],
                                       self.conf['main working directory'])
