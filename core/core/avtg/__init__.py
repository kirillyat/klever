--- conflicted
+++ resolved
@@ -30,14 +30,9 @@
 
 
 def after_generate_verification_obj_desc(context):
-<<<<<<< HEAD
-    # We need to copy verification object description since it may be accidently overwritten by LKVOG.
     if context.verification_obj_desc:
-        context.mqs['verification obj descs'].put(copy.deepcopy(context.verification_obj_desc))
-=======
-    context.mqs['verification obj desc files'].put(
-        os.path.relpath(context.verification_obj_desc_file, context.conf['main working directory']))
->>>>>>> 56f66846
+        context.mqs['verification obj desc files'].put(
+            os.path.relpath(context.verification_obj_desc_file, context.conf['main working directory']))
 
 
 def after_generate_all_verification_obj_descs(context):
