import json

from core.avtg.emg.interface_categories import CategoriesSpecification
from core.avtg.emg.common.interface import Container, Resource, Callback, KernelFunction
from core.avtg.emg.common.signature import Function, Structure, Union, Array, Pointer, Primitive, InterfaceReference, \
    setup_collection, import_signature, import_typedefs, extract_name, check_null
from core.avtg.emg import tarjan


class ModuleCategoriesSpecification(CategoriesSpecification):

    def __init__(self, logger):
        self.logger = logger
        self.interfaces = {}
        self.kernel_functions = {}
        self.kernel_macro_functions = {}
        self.kernel_macros = {}
        self.modules_functions = None
        self.inits = []
        self.exits = []
        self.types = {}
        self.typedefs = {}
        self._locked_categories = set()
        self._implementations_cache = {}
        self._containers_cache = {}
        self._interface_cache = {}

<<<<<<< HEAD
    def import_specification(self, avt, specification=None, module_specification=None, analysis=None):
=======
        setup_collection(self.types, self.typedefs)

    def import_specification(self, specification=None, module_specification=None, analysis=None):
>>>>>>> 3d220422
        # Import typedefs if there are provided
        if analysis and 'typedefs' in analysis:
            import_typedefs(analysis['typedefs'])

        # Import interface categories
        if specification:
            super().import_specification(specification)

        if module_specification:
            # todo: import specification (issue 6561)
            raise NotImplementedError

        # Import source analysis
        self.logger.info("Import results of source code analysis")
        self.__import_source_analysis(analysis, avt)

    def save_to_file(self, file):
        raise NotImplementedError
        # todo: export specification (issue 6561)
        #self.logger.info("First convert specification to json and then save")
        #content = json.dumps(self, indent=4, sort_keys=True, cls=SpecEncoder)
        #
        #with open(file, "w", encoding="ascii") as fh:
        #    fh.write(content)

    def collect_relevant_models(self, function):
        self.logger.debug("Collect relevant kernel functions called in a call stack of function ''".format(function))
        process_names = [function]
        processed_names = []
        relevant = []
        while len(process_names) > 0:
            name = process_names.pop()

            if name in self.modules_functions:
                for file in sorted(self.modules_functions[name].keys()):
                    for called in self.modules_functions[name][file]['calls']:
                        if called in self.modules_functions and called not in processed_names and \
                                called not in process_names:
                            process_names.append(called)
                        elif called in self.kernel_functions:
                            relevant.append(called)

            processed_names.append(name)
        return relevant

    @staticmethod
    def __check_category_relevance(function):
        relevant = []

        if function.rv_interface:
            relevant.append(function.rv_interface)
        else:
            for parameter in function.param_interfaces:
                if parameter:
                    relevant.append(parameter)

        return relevant

    def __set_declaration(self, interface, declaration):
        if type(interface.declaration) is Function:
            if interface.rv_interface:
                if type(interface.declaration.return_value) is InterfaceReference and \
                        interface.declaration.return_value.pointer:
                    self.__set_declaration(interface.rv_interface, declaration.return_value.points)
                else:
                    self.__set_declaration(interface.rv_interface, declaration.return_value)

            for index in range(len(interface.declaration.parameters)):
                p_declaration = declaration.parameters[index]

                if interface.param_interfaces[index]:
                    if type(interface.declaration.parameters[index]) is InterfaceReference and \
                            interface.declaration.parameters[index].pointer:
                        self.__set_declaration(interface.param_interfaces[index], p_declaration.points)
                    else:
                        self.__set_declaration(interface.param_interfaces[index], p_declaration)

        if not interface.declaration.clean_declaration:
            interface.declaration = declaration

    def __import_source_analysis(self, analysis, avt):
        self.logger.info("Import modules init and exit functions")
        self.__import_inits_exits(analysis, avt)

        self.logger.info("Extract complete types definitions")
        self.__extract_types(analysis)

        self.logger.info("Determine categories from extracted types")
        categories = self.__extract_categories()

        self.logger.info("Merge interface categories from both interface categories specification and modules "
                         "interface specification")
        self.__merge_categories(categories)

        self.logger.info("Remove useless interfaces")
        self.__remove_interfaces()

        self.logger.info("Both specifications are imported and categories are merged")

    def __import_inits_exits(self, analysis, avt):
        self.logger.debug("Move module initilizations functions to the modules interface specification")
        deps = {}
        for module, dep in avt['deps'].items():
            deps[module] = list(sorted(dep))
        order = tarjan.calculate_load_order(self.logger, deps)
        order_c_files = []
        for module in order:
            for module2 in avt['grps']:
                if module2['id'] != module:
                    continue
                order_c_files.extend([file['in file'] for file in module2['cc extra full desc files']])
        if "init" in analysis:
            self.inits = [(module, analysis['init'][module]) for module in order_c_files if module in analysis["init"]]
        if len(self.inits) == 0:
            raise ValueError('There is no module initialization function provided')

        self.logger.debug("Move module exit functions to the modules interface specification")
        if "exit" in analysis:
<<<<<<< HEAD
            self.exits = list(reversed([(module, analysis['exit'][module]) for module in order_c_files if module in analysis['exit']]))
=======
            self.exits = analysis["exit"]
        if len(self.exits) == 0:
            self.logger.warning('There is no module exit function provided')
>>>>>>> 3d220422

    def __extract_types(self, analysis):
        entities = []
        # todo: this section below is slow enough
        if 'global variable initializations' in analysis:
            self.logger.info("Import types from global variables initializations")
            for variable in sorted(analysis["global variable initializations"],
                                   key=lambda var: str(var['declaration'])):
                variable_name = extract_name(variable['declaration'])
                if not variable_name:
                    raise ValueError('Global variable without a name')

                signature = import_signature(variable['declaration'])
                if type(signature) is Structure or type(signature) is Array or type(signature) is Union:
                    entity = {
                        "path": variable['path'],
                        "description": variable,
                        "root value": variable_name,
                        "root type": None,
                        "root sequence": [],
                        "type": signature
                    }
                    signature.add_implementation(
                        variable_name,
                        variable['path'],
                        None,
                        None,
                        []
                    )
                    entities.append(entity)
            self.__import_entities(entities)

        if 'kernel functions' in analysis:
            self.logger.info("Import types from kernel functions")
            for function in sorted(analysis['kernel functions'].keys()):
                self.logger.debug("Parse signature of function {}".format(function))
                declaration = import_signature(analysis['kernel functions'][function]['signature'])

                if function in self.kernel_functions:
                    self.__set_declaration(self.kernel_functions[function], declaration)
                else:
                    new_intf = KernelFunction(function, analysis['kernel functions'][function]['header'])
                    new_intf.declaration = declaration

        # Remove dirty declarations
        self._refine_interfaces()

        # Import modules functions
        modules_functions = {}
        if 'modules functions' in analysis:
            self.logger.info("Import modules functions and implementations from kernel functions calls in it")
            for function in [name for name in sorted(analysis["modules functions"].keys())
                             if 'files' in analysis["modules functions"][name]]:
                modules_functions[function] = {}
                module_function = analysis["modules functions"][function]
                for path in sorted(module_function["files"].keys()):
                    self.logger.debug("Parse signature of function {} from file {}".format(function, path))
                    modules_functions[function][path] = \
                        {'declaration': import_signature(module_function["files"][path]["signature"])}

                    if "calls" in module_function["files"][path]:
                        modules_functions[function][path]['calls'] = module_function["files"][path]['calls']
                        for kernel_function in [name for name in sorted(module_function["files"][path]["calls"].keys())
                                                if name in self.kernel_functions]:
                            kf = self.kernel_functions[kernel_function]
                            for call in module_function["files"][path]["calls"][kernel_function]:
                                kf.add_call(function)

                                for index in [index for index in range(len(call))
                                              if call[index] and
                                              check_null(kf.declaration, call[index])]:
                                    kf.declaration.parameters[index].\
                                        add_implementation(call[index], path, None, None, [])

        self.logger.info("Remove kernel functions which are not called at driver functions")
        for function in sorted(self.kernel_functions.keys()):
            if len(self.kernel_functions[function].called_at) == 0:
                del self.kernel_functions[function]

        self.modules_functions = modules_functions

    def __import_entities(self, entities):
        while len(entities) > 0:
            entity = entities.pop()
            bt = entity["type"]

            if "value" in entity["description"] and type(entity["description"]['value']) is str:
                if check_null(bt, entity["description"]["value"]):
                    bt.add_implementation(
                        entity["description"]["value"],
                        entity["path"],
                        entity["root type"],
                        entity["root value"],
                        entity["root sequence"]
                    )
                else:
                    self.logger.debug('Skip null pointer value for function pointer {}'.format(bt.to_string('%s')))
            elif "value" in entity["description"] and type(entity["description"]['value']) is list:
                if type(bt) is Array:
                    for entry in entity["description"]['value']:
                        if not entity["root type"]:
                            new_root_type = bt
                        else:
                            new_root_type = entity["root type"]

                        e_bt = bt.element
                        new_sequence = list(entity["root sequence"])
                        new_sequence.append(entry['index'])

                        new_desc = {
                            "type": e_bt,
                            "description": entry,
                            "path": entity["path"],
                            "root type": new_root_type,
                            "root value": entity["root value"],
                            "root sequence": new_sequence
                        }

                        entities.append(new_desc)
                elif type(bt) is Structure or type(bt) is Union:
                    for entry in sorted(entity["description"]['value'], key=lambda key: str(key['field'])):
                        if not entity["root type"] and not entity["root value"]:
                            new_root_type = bt
                            new_root_value = entity["description"]["value"]
                        else:
                            new_root_type = entity["root type"]
                            new_root_value = entity["root value"]

                        field = extract_name(entry['field'])
                        # Ignore actually unions and structures without a name
                        if field:
                            e_bt = import_signature(entry['field'], None, bt)
                            new_sequence = list(entity["root sequence"])
                            new_sequence.append(field)

                            new_desc = {
                                "type": e_bt,
                                "description": entry,
                                "path": entity["path"],
                                "root type": new_root_type,
                                "root value": new_root_value,
                                "root sequence": new_sequence
                            }

                            bt.fields[field] = e_bt
                            entities.append(new_desc)
                else:
                    raise NotImplementedError
            else:
                raise TypeError('Expect list or string')

    @staticmethod
    def __add_to_processing(element, process_list, category):
        if element not in process_list and element not in category['containers']:
            process_list.append(element)
        else:
            return

    @staticmethod
    def __add_interface_candidate(element, e_type, category):
        if element in category[e_type]:
            return
        else:
            category[e_type].append(element)

    def __add_callback(self, signature, category, identifier=None):
        if not identifier:
            identifier = signature.identifier

        if identifier not in category['callbacks']:
            category['callbacks'][identifier] = signature

            for parameter in [p for p in signature.points.parameters if type(p) is not str]:
                self.__add_interface_candidate(parameter, 'resources', category)

    def __extract_categories(self):
        structures = [self.types[name] for name in sorted(self.types.keys()) if type(self.types[name]) is Structure and
                      len([self.types[name].fields[nm] for nm in sorted(self.types[name].fields.keys())
                           if self.types[name].fields[nm].clean_declaration]) > 0]
        categories = []

        while len(structures) > 0:
            container = structures.pop()
            category = {
                "callbacks": {},
                "containers": [],
                "resources": []
            }

            to_process = [container]
            while len(to_process) > 0:
                tp = to_process.pop()

                if type(tp) is Structure or type(tp) is Union:
                    c_flag = False
                    for field in sorted(tp.fields.keys()):
                        if type(tp.fields[field]) is Pointer and \
                                (type(tp.fields[field].points) is Array or
                                 type(tp.fields[field].points) is Structure):
                            self.__add_to_processing(tp.fields[field].points, to_process, category)
                            c_flag = True
                        if type(tp.fields[field]) is Pointer and type(tp.fields[field].points) is Function:
                            self.__add_callback(tp.fields[field], category, field)
                            c_flag = True
                        elif type(tp.fields[field]) is Array or type(tp.fields[field]) is Structure:
                            self.__add_to_processing(tp.fields[field], to_process, category)
                            c_flag = True

                    if tp in structures:
                        del structures[structures.index(tp)]
                    if c_flag:
                        self.__add_interface_candidate(tp, 'containers', category)
                elif type(tp) is Array:
                    if type(tp.element) is Pointer and \
                            (type(tp.element.points) is Array or
                             type(tp.element.points) is Structure):
                        self.__add_to_processing(tp.element.points, to_process, category)
                        self.__add_interface_candidate(tp, 'containers', category)
                    elif type(tp.element) is Pointer and type(tp.element) is Function:
                        self.__add_callback(tp.element, category)
                        self.__add_interface_candidate(tp, 'containers', category)
                    elif type(tp.element) is Array or type(tp.element) is Structure:
                        self.__add_to_processing(tp.element, to_process, category)
                        self.__add_interface_candidate(tp, 'containers', category)
                if (type(tp) is Array or type(tp) is Structure) and len(tp.parents) > 0:
                    for parent in tp.parents:
                        if type(parent) is Structure or \
                           type(parent) is Array:
                            self.__add_to_processing(parent, to_process, category)
                        elif type(parent) is Pointer and len(parent.parents) > 0:
                            for ancestor in parent.parents:
                                if type(ancestor) is Structure or \
                                   type(ancestor) is Array:
                                    self.__add_to_processing(ancestor, to_process, category)

            if len(category['callbacks']) > 0:
                categories.append(category)

            # todo: default registration and deregistrations may need categories based on function pointers directly
            #       passed to kernel functions (feature #6568)
        return categories

    def __resolve_or_add_interface(self, signature, category, constructor):
        interface = self.resolve_interface(signature, category, False)
        if len(interface) == 0:
            interface = constructor(category, signature.pretty_name)
            self.logger.debug("Create new interface '{}' with signature '{}'".
                              format(interface.identifier, signature.identifier))
            interface.declaration = signature
            self.interfaces[interface.identifier] = interface
            interface = [interface]
        elif len(interface) > 1:
            for intf in interface:
                intf.declaration = signature
        else:
            interface[-1].declaration = signature
        return interface

    def __new_callback(self, declaration, category, identifier):
        if type(declaration) is Pointer and type(declaration.points) is Function:
            probe_identifier = "{}.{}".format(category, identifier)
            if probe_identifier in self.interfaces:
                identifier = declaration.pretty_name

            interface = Callback(category, identifier)
            self.logger.debug("Create new interface '{}' with signature '{}'".
                              format(interface.identifier, declaration.identifier))
            interface.declaration = declaration
            self.interfaces[interface.identifier] = interface
            return interface
        else:
            raise TypeError('Expect function pointer to create callback object')

    def __get_field_candidates(self, container):
        changes = True
        while changes:
            changes = False
            for field in [field for field in container.declaration.fields if field not in container.field_interfaces]:
                intf = self.__match_interface_for_container(container.declaration.fields[field], container.category,
                                                            field)
                if intf:
                    container.field_interfaces[field] = intf
                    changes = True

    def __match_interface_for_container(self, signature, category, id_match):
        candidates = self.resolve_interface_weakly(signature, category, False)

        if len(candidates) == 1:
            return candidates[0]
        elif len(candidates) == 0:
            return None
        else:
            strict_candidates = self.resolve_interface(signature, category, False)
            if len(strict_candidates) == 1:
                return strict_candidates[0]
            elif len(strict_candidates) > 1 and id_match:
                id_candidates = [intf for intf in strict_candidates if intf.short_identifier == id_match]
                if len(id_candidates) == 1:
                    return id_candidates[0]
                else:
                    return None

            if len(strict_candidates) > 1:
                raise RuntimeError('There are several interfaces with the same declaration {}'.
                                   format(signature.to_string('a')))

            # Filter of resources
            candidates = [intf for intf in candidates if type(intf) is not Resource]
            if len(candidates) == 1:
                return candidates[0]
            else:
                return None

    def __merge_categories(self, categories):
        self.logger.info("Try to find suitable interface descriptions for found types")
        for category in categories:
            category_identifier = self.__yield_existing_category(category)
            if not category_identifier:
                category_identifier = self.__yield_new_category(category)

            # Add containers and resources
            self.logger.info("Found interfaces for category {}".format(category_identifier))
            for signature in category['containers']:
                if type(signature) is not Array and type(signature) is not Structure:
                    raise TypeError('Expect structure or array to create container object')
                interface = self.__resolve_or_add_interface(signature, category_identifier, Container)
                if len(interface) > 1:
                    raise TypeError('Cannot match two containers with the same type')
                else:
                    interface = interface[-1]

                # Refine field interfaces
                for field in sorted(interface.field_interfaces.keys()):
                    if not interface.field_interfaces[field].declaration.clean_declaration and \
                            interface.declaration.fields[field].clean_declaration:
                        interface.field_interfaces[field].declaration = interface.declaration.fields[field]
                    elif not interface.field_interfaces[field].declaration.clean_declaration:
                        del interface.field_interfaces[field]
            for signature in category['resources']:
                intf = self.resolve_interface_weakly(signature, category_identifier, False)
                if len(intf) == 0:
                    interface = self.__resolve_or_add_interface(signature, category_identifier, Resource)
                    if len(interface) > 1:
                        raise TypeError('Cannot match two resources with the same type')

            # Add callbacks
            for identifier in sorted(category['callbacks'].keys()):
                candidates = self.resolve_interface(category['callbacks'][identifier], category_identifier, False)

                if len(candidates) > 0:
                    containers = self.select_containers(identifier, category['callbacks'][identifier],
                                                        category_identifier)
                    if len(containers) == 1 and identifier in containers[-1].field_interfaces and \
                            containers[-1].field_interfaces[identifier] in candidates:
                        containers[-1].field_interfaces[identifier].declaration = category['callbacks'][identifier]
                    elif len(containers) == 1 and identifier not in containers[-1].field_interfaces:
                        intf = self.__new_callback(category['callbacks'][identifier], category_identifier, identifier)
                        containers[-1].field_interfaces[identifier] = intf
                    else:
                        self.__new_callback(category['callbacks'][identifier], category_identifier, identifier)
                else:
                    self.__new_callback(category['callbacks'][identifier], category_identifier, identifier)

            # Resolve array elements
            for container in [cnt for cnt in self.containers(category_identifier) if cnt.declaration and
                              type(cnt.declaration) is Array and not cnt.element_interface]:
                intf = self.__match_interface_for_container(container.declaration.element, container.category, None)
                if intf:
                    container.element_interface = intf

            # Resolve structure interfaces
            for container in [cnt for cnt in self.containers(category_identifier) if cnt.declaration and
                              type(cnt.declaration) is Structure]:
                self.__get_field_candidates(container)

            # Resolve callback parameters
            for callback in self.callbacks(category_identifier):
                self._fulfill_function_interfaces(callback, category_identifier)

            # Resolve kernel function parameters
            for function in [self.kernel_functions[name] for name in sorted(self.kernel_functions.keys())]:
                self._fulfill_function_interfaces(function)

        # Refine dirty declarations
        self._refine_interfaces()

    def __yield_existing_category(self, category):
        category_identifier = None
        for interface_category in ["containers"]:
            if category_identifier:
                break
            for signature in category[interface_category]:
                interface = self.resolve_interface(signature, False)
                if len(interface) > 0 and interface[-1].category not in self._locked_categories:
                    category_identifier = interface[-1].category
                    break
        for interface_category in ["callbacks"]:
            if category_identifier:
                break
            for signature in sorted(list(category[interface_category].values()), key=lambda y: y.identifier):
                interface = self.resolve_interface(signature, False)
                if len(interface) > 0 and interface[-1].category not in self._locked_categories:
                    category_identifier = interface[-1].category
                    break

        return category_identifier

    def __yield_new_category(self, category):
        category_identifier = None
        for interface_category in ["containers", "resources"]:
            if category_identifier:
                break
            for signature in category[interface_category]:
                if signature.pretty_name not in self.categories:
                    category_identifier = signature.pretty_name
                    break

        if category_identifier:
            return category_identifier
        else:
            raise ValueError('Cannot find a suitable category identifier')

    def __remove_interfaces(self):
        # Remove categories without implementations
        self.logger.info("Calculate relevant interfaces")
        relevant_interfaces = self.__calculate_relevant_interfaces()

        for interface in [self.interfaces[name] for name in sorted(self.interfaces.keys())]:
            if interface not in relevant_interfaces:
                self.logger.debug("Delete interface description {} as unrelevant".format(interface.identifier))
                del self.interfaces[interface.identifier]

    def __calculate_relevant_interfaces(self):
        relevant_interfaces = set()

        # If category interfaces are not used in kernel functions it means that this structure is not transferred to
        # the kernel or just source analysis cannot find all containers
        # Add kernel functionrelevant interfaces
        for name in sorted(self.kernel_functions):
            relevant_interfaces.update(self.__check_category_relevance(self.kernel_functions[name]))

        # Add all interfaces for non-container categories
        for interface in set(relevant_interfaces):
            containers = self.containers(interface.category)
            if len(containers) == 0:
                relevant_interfaces.update([self.interfaces[name] for name in sorted(self.interfaces)
                                            if self.interfaces[name].category == interface.category])

        # Add callbacks and their resources
        for callback in self.callbacks():
            if len(self.implementations(callback)) > 0:
                relevant_interfaces.add(callback)
                relevant_interfaces.update(self.__check_category_relevance(callback))
            else:
                containers = self.resolve_containers(callback, callback.category)
                for container in containers:
                    if self.interfaces[container] in relevant_interfaces and \
                            len(self.interfaces[container].declaration.implementations) == 0:
                        relevant_interfaces.add(callback)
                        relevant_interfaces.update(self.__check_category_relevance(callback))
                        break

        # Add containers
        add_cnt = 1
        while add_cnt != 0:
            add_cnt = 0
            for container in [cnt for cnt in self.containers() if cnt not in relevant_interfaces]:
                if type(container.declaration) is Structure:
                    match = False

                    for f_intf in [container.field_interfaces[name] for name
                                   in sorted(container.field_interfaces.keys())]:
                        if f_intf and f_intf in relevant_interfaces:
                            match = True
                            break

                    if match:
                        relevant_interfaces.add(container)
                        add_cnt += 1
                elif type(container.declaration) is Array:
                    if container.element_interface in relevant_interfaces:
                        relevant_interfaces.add(container)
                        add_cnt += 1
                else:
                    raise TypeError('Expect structure or array container')

        return relevant_interfaces


class SpecEncoder(json.JSONEncoder):

    def default(self, object):
        # todo: this does not work currently (issue #6561)
        fd = {}

        if type(object) is ModuleCategoriesSpecification:
            # Dump kernel functions
            fd["kernel functions"] = {}
            for function in object.kernel_functions:
                fd["kernel functions"][function] = {
                    "signature": object.kernel_functions[function]["signature"].get_string(),
                    "header": list(object.kernel_functions[function]["files"].keys())[0]
                }

            # todo: Dump macro-functions
            # todo: Dump macros

            # Dump categories
            fd["categories"] = {}
            for category in object.categories:
                fd["categories"][category] = {
                    "containers": {},
                    "callbacks": {},
                    "resources": {}
                }

                # Add containers
                for container in object.categories[category]["containers"]:
                    fd["categories"][category]["containers"][container] = {
                        "signature": None
                    }

                    if object.categories[category]["containers"][container].header:
                        fd["categories"][category]["containers"][container]["header"] = \
                            object.categories[category]["containers"][container].header

                    fd["categories"][category]["containers"][container]["signature"] = \
                        object.categories[category]["containers"][container].signature.get_string()

                    fd["categories"][category]["containers"][container]["fields"] = \
                        object.categories[category]["containers"][container].fields

                # Add function pointers
                for callback in object.categories[category]["callbacks"]:
                    fd["categories"][category]["callbacks"][callback] = {
                        "signature": object.categories[category]["callbacks"][callback].signature.get_string()
                    }

                # Add resources
                for resource in object.categories[category]["resources"]:
                    fd["categories"][category]["resources"][resource] = {}

                    if resource not in object.categories[category]["containers"]:
                        fd["categories"][category]["resources"][resource]["signature"] = \
                            object.categories[category]["resources"][resource].signature.get_string()

                # todo: Add implementations
                # todo: Add init, exit functions
        else:
            raise NotImplementedError("Cannot encode unknown object with type {}".format(str(type(object))))

        return fd

__author__ = 'Ilja Zakharov <ilja.zakharov@ispras.ru>'<|MERGE_RESOLUTION|>--- conflicted
+++ resolved
@@ -24,14 +24,10 @@
         self._implementations_cache = {}
         self._containers_cache = {}
         self._interface_cache = {}
-
-<<<<<<< HEAD
+        setup_collection(self.types, self.typedefs)
+
     def import_specification(self, avt, specification=None, module_specification=None, analysis=None):
-=======
-        setup_collection(self.types, self.typedefs)
-
-    def import_specification(self, specification=None, module_specification=None, analysis=None):
->>>>>>> 3d220422
+
         # Import typedefs if there are provided
         if analysis and 'typedefs' in analysis:
             import_typedefs(analysis['typedefs'])
@@ -150,13 +146,9 @@
 
         self.logger.debug("Move module exit functions to the modules interface specification")
         if "exit" in analysis:
-<<<<<<< HEAD
             self.exits = list(reversed([(module, analysis['exit'][module]) for module in order_c_files if module in analysis['exit']]))
-=======
-            self.exits = analysis["exit"]
         if len(self.exits) == 0:
             self.logger.warning('There is no module exit function provided')
->>>>>>> 3d220422
 
     def __extract_types(self, analysis):
         entities = []
