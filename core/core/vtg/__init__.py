--- conflicted
+++ resolved
@@ -27,11 +27,8 @@
 import core.utils
 import core.session
 
-<<<<<<< HEAD
+from core.vtg.scheduling import Balancer
 # from clade import Clade
-=======
-from core.vtg.scheduling import Balancer
->>>>>>> 29f75b3e
 
 
 @core.components.before_callback
@@ -53,24 +50,13 @@
 
 
 @core.components.after_callback
-<<<<<<< HEAD
-def __submit_project_attrs(context):
-=======
-def __generate_verification_obj_desc(context):
-    if context.verification_obj_desc:
-        context.mqs['verification obj desc files'].put(
-            os.path.relpath(context.verification_obj_desc_file, context.conf['main working directory']))
-
-
-@core.components.after_callback
 def __generate_all_verification_obj_descs(context):
     context.logger.info('Terminate verification object description files message queue')
     context.mqs['verification obj desc files'].put(None)
 
 
 @core.components.after_callback
-def __set_common_prj_attrs(context):
->>>>>>> 29f75b3e
+def __submit_project_attrs(context):
     context.mqs['VTG common prj attrs'].put(context.common_prj_attrs)
 
 
@@ -395,40 +381,9 @@
 
     def __generate_all_abstract_verification_task_descs(self):
         self.logger.info('Generate all abstract verification task decriptions')
-
-        # Fetch object
-        vo_file = self.mqs['verification obj desc files'].get()
-        vo_file = os.path.join(self.conf['main working directory'], vo_file)
-        self.mqs['verification obj desc files'].close()
-        if os.path.isfile(vo_file):
-            with open(vo_file, 'r', encoding='utf8') as fp:
-                verification_obj_desc_files = \
-                    [os.path.join(self.conf['main working directory'], vof) for vof in fp.readlines()]
-        else:
-            raise FileNotFoundError
-
-        # Drop a line to a progress watcher
-        total_vo_descriptions = len(verification_obj_desc_files)
-        self.mqs['total tasks'].put([self.conf['job identifier'],
-                                     int(total_vo_descriptions * len(self.rule_spec_descs))])
-
         vo_descriptions = dict()
+        processing_status = dict()
         initial = dict()
-<<<<<<< HEAD
-        # Fetch object
-        for verification_obj_desc_file in verification_obj_desc_files:
-            with open(os.path.join(self.conf['main working directory'], verification_obj_desc_file),
-                      encoding='utf8') as fp:
-                verification_obj_desc = json.load(fp)
-            if not self.conf['keep intermediate files']:
-                os.remove(os.path.join(self.conf['main working directory'], verification_obj_desc_file))
-            if len(self.rule_spec_descs) == 0:
-                self.logger.warning('Verification object {0} will not be verified since rule specifications'
-                                    ' are not specified'.format(verification_obj_desc['id']))
-            else:
-                vo_descriptions[verification_obj_desc['id']] = verification_obj_desc
-                initial[verification_obj_desc['id']] = list(_rule_spec_classes.keys())
-=======
         delete_ready = dict()
         total_vo_descriptions = 0
         balancer = Balancer(self.conf, self.logger, processing_status)
@@ -436,12 +391,10 @@
         def submit_task(vobj, rlcl, rlda, rescheduling=False):
             resource_limitations = balancer.resource_limitations(vobj['id'], rlcl, rlda['id'])
             self.mqs['prepare verification objects'].put((vobj, rlda, resource_limitations, rescheduling))
->>>>>>> 29f75b3e
-
-        processing_status = dict()
-        delete_ready = dict()
+
         max_tasks = int(self.conf['max solving tasks per sub-job'])
         active_tasks = 0
+        expect_objects = True
         while True:
             # Fetch pilot statuses
             pilot_statuses = []
@@ -489,8 +442,6 @@
                         processing_status[vobject][rule_class][rule_name] = True
                     active_tasks -= 1
 
-<<<<<<< HEAD
-=======
             # Fetch object
             if expect_objects:
                 verification_obj_desc_files = []
@@ -520,7 +471,6 @@
                         vo_descriptions[verification_obj_desc['id']] = verification_obj_desc
                         initial[verification_obj_desc['id']] = list(_rule_spec_classes.keys())
 
->>>>>>> 29f75b3e
             # Submit initial objects
             for vo in list(initial.keys()):
                 while len(initial[vo]) > 0:
@@ -603,7 +553,7 @@
                     if vobject in delete_ready:
                         del delete_ready[vobject]
 
-            if active_tasks == 0 and len(vo_descriptions) == 0 and len(initial) == 0:
+            if not expect_objects and active_tasks == 0 and len(vo_descriptions) == 0 and len(initial) == 0:
                 self.mqs['prepare verification objects'].put(None)
                 self.mqs['prepared verification tasks'].close()
                 if not self.conf['keep intermediate files']:
@@ -611,7 +561,8 @@
                 break
             else:
                 self.logger.debug("There are {} initial tasks to be generated, {} active tasks, {} verification object "
-                                  "descriptions".format(len(initial), active_tasks, len(vo_descriptions)))
+                                  "descriptions and expectation verification tasks flag is {}".
+                                  format(len(initial), active_tasks, len(vo_descriptions), expect_objects))
 
             time.sleep(3)
 
@@ -826,12 +777,7 @@
 
             # VTG will consume this abstract verification task description file.
             self.abstract_task_desc_file = out_abstract_task_desc_file
-<<<<<<< HEAD
-
-=======
-            shadow_src_dir = os.path.abspath(os.path.join(self.conf['main working directory'],
-                                                          self.conf['shadow source tree']))
->>>>>>> 29f75b3e
+
             if os.path.isfile(os.path.join(plugin_work_dir, 'task.json')) and \
                os.path.isfile(os.path.join(plugin_work_dir, 'task files.zip')):
                 task_id = self.session.schedule_task(os.path.join(plugin_work_dir, 'task.json'),
@@ -839,21 +785,12 @@
                 with open(self.abstract_task_desc_file, 'r', encoding='utf8') as fp:
                     final_task_data = json.load(fp)
 
-<<<<<<< HEAD
-                # Plan for checking staus
-                self.mqs['pending tasks'].put([str(task_id),
-                                               final_task_data["result processing"],
-                                               self.verification_object,
-                                               self.rule_specification,
-                                               final_task_data['verifier']])
-=======
                 # Plan for checking status
                 self.mqs['pending tasks'].put([
                     [str(task_id), final_task_data["result processing"], self.verification_object,
-                     self.rule_specification, final_task_data['verifier'], shadow_src_dir],
+                     self.rule_specification, final_task_data['verifier']],
                     self.rerun
                 ])
->>>>>>> 29f75b3e
                 self.logger.info("Submitted successfully verification task {} for solution".
                                  format(os.path.join(plugin_work_dir, 'task.json')))
             else:
