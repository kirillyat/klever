#
# Copyright (c) 2014-2016 ISPRAS (http://www.ispras.ru)
# Institute for System Programming of the Russian Academy of Sciences
#
# Licensed under the Apache License, Version 2.0 (the "License");
# you may not use this file except in compliance with the License.
# You may obtain a copy of the License at
#
#     http://www.apache.org/licenses/LICENSE-2.0
#
# Unless required by applicable law or agreed to in writing, software
# distributed under the License is distributed on an "AS IS" BASIS,
# WITHOUT WARRANTIES OR CONDITIONS OF ANY KIND, either express or implied.
# See the License for the specific language governing permissions and
# limitations under the License.
#

import json
import multiprocessing
import os
import re
import shutil
import tarfile
import filecmp

from core.lkvog.strategies import scotch
from core.lkvog.strategies import closure
from core.lkvog.strategies import advanced
from core.lkvog.strategies import strategies_list
from core.lkvog.strategies import strategy_utils

from core.lkvog.module_extractors import module_extractors_list

import core.components
import core.utils

#TODO: move to lkvog
import core.lkbce.utils


@core.components.before_callback
def __launch_sub_job_components(context):
    context.mqs['Linux kernel build cmd desc files'] = multiprocessing.Queue()
    context.mqs['Linux kernel module dependencies'] = multiprocessing.Queue()
    context.mqs['Linux kernel module sizes'] = multiprocessing.Queue()
    context.mqs['Linux kernel modules'] = multiprocessing.Queue()
    context.mqs['Linux kernel additional modules'] = multiprocessing.Queue()
    context.mqs['model headers'] = multiprocessing.Queue()


@core.components.after_callback
def __get_linux_kernel_build_cmd_desc(context):
    context.mqs['Linux kernel build cmd desc files'].put(context.linux_kernel['build cmd desc file'])


@core.components.after_callback
def __get_all_linux_kernel_build_cmd_descs(context):
    context.logger.info('Terminate Linux kernel build command descriptions message queue')
    context.mqs['Linux kernel build cmd desc files'].put(None)

@core.components.after_callback
def __set_model_headers(context):
    context.mqs['model headers'].put(context.model_headers)


class LKVOG(core.components.Component):
    def generate_linux_kernel_verification_objects(self):
        self.clade_base = None
        self.clade = None
        self.linux_kernel_build_cmd_out_file_desc = multiprocessing.Manager().dict()
        self.linux_kernel_build_cmd_out_file_desc_lock = multiprocessing.Manager().Lock()
        self.linux_kernel_module_info_mq = multiprocessing.Queue()
        self.linux_kernel_clusters_mq = multiprocessing.Queue()
        self.module = {}
        self.all_modules = set()
        self.verification_obj_desc = {}
        self.all_clusters = set()
        self.checked_modules = set()
        self.loc = {}
        self.cc_full_descs_files = {}
        self.verification_obj_desc_file = None
        self.verification_obj_desc_num = 0

        # These dirs are excluded from cleaning by lkvog
        self.dynamic_excluded_clean = multiprocessing.Manager().list()

        if self.conf['Linux kernel'].get('Clade base'):
            self.clade_base = core.utils.find_file_or_dir(self.logger, self.conf['main working directory'],
                                                          self.conf['Linux kernel']['Clade base'])
        else:
            self.build_linux_kernel()

        self.set_shadow_src_tree()

        with open(os.path.join(self.clade_base, 'clade.json')) as fp:
            self.clade = json.load(fp)

        #self.extract_linux_kernel_verification_objs_gen_attrs()

        #raise Exception

        #self.launch_subcomponents(True,
        #                          ('ALKBCDP', self.process_all_linux_kernel_build_cmd_descs),
        #                          ('AVODG', self.generate_all_verification_obj_descs))

    def set_shadow_src_tree(self):
        self.shadow_src_tree = os.path.relpath(os.curdir, self.conf['main working directory'])

    def build_linux_kernel(self):
        try:
            src = core.utils.find_file_or_dir(self.logger, self.conf['main working directory'],
                                                           self.conf['Linux kernel']['source'])
        except FileNotFoundError:
            # Linux kernel source code is not provided in form of file or directory.
            src = self.conf['Linux kernel']['source']

        try:
            conf = core.utils.find_file_or_dir(self.logger, self.conf['main working directory'],
                                                            self.conf['Linux kernel']['configuration'])
        except FileNotFoundError:
            # Linux kernel configuration is not provided in form of file.
            conf = self.conf['Linux kernel']['configuration']

        arch = self.conf['Linux kernel'].get('architecture') or self.conf['architecture']

        build_jobs = str(core.utils.get_parallel_threads_num(self.logger, self.conf, 'Build'))

<<<<<<< HEAD
        strategy_name = self.conf['LKVOG strategy']['name']
        if strategy_name not in strategies_list:
            raise NotImplementedError("Strategy {0} not implemented".format(strategy_name))

        self.dependencies = self._parse_linux_kernel_mod_function_deps()
        self.sizes = self._parse_sizes_from_file()
        strategy_params = {'work dir': os.path.abspath(os.path.join(self.conf['main working directory'],
                                                                    strategy_name))}
        self.strategy = strategies_list[strategy_name](self.logger, strategy_params, self.conf['LKVOG strategy'])
        if self.dependencies:
            self.strategy.set_dependencies(self.dependencies, self.sizes)
        to_build, is_build_all = self.strategy.get_to_build(self.conf['Linux kernel']['modules'])
        self.model_headers = self.mqs['model headers'].get()
=======
        ext_modules = self.prepare_ext_modules()

        # self.model_headers = self.mqs['model headers'].get()
>>>>>>> 2c6061fa

        clade_conf = {
            'work_dir': 'clade',
            'internal_extensions': ['CommandGraph'],
            'CC.with_system_header_files': False,
            'extensions': [
                {
                    'name': 'FetchWorkSrcTree',
                    'use original source tree': self.conf['allow local source directories use'],
                    'src': src,
                    'work_src_tree': 'linux'
                },
                {'name': 'MakeCanonicalWorkSrcTree'},
                # TODO: make in parallel since it helps much!
                {'name': 'CleanLinuxKernelWorkSrcTree'},
                {
                    'name': 'Execute',
                    'command': ['make', '-j', build_jobs, '-s', 'kernelversion'],
                    'save_output': True,
                    'output_key': 'Linux kernel version'
                },
                {
                    'name': 'ConfigureLinuxKernel',
                    'jobs': build_jobs,
                    'architecture': arch,
                    'configuration': conf,
                },
                {
                    'name': 'BuildLinuxKernel',
                    'jobs': build_jobs,
                    'architecture': arch,
                    'configuration': conf,
                    # TODO: indeed LKVOG strategies should set these parameters as well as some other ones.
                    'kernel': False,
<<<<<<< HEAD
                    'modules': to_build if not is_build_all else ["all"],
=======
                    'modules': self.conf['Linux kernel']['modules'],
                    'external modules': ext_modules,
>>>>>>> 2c6061fa
                    'intercept_commands': True,
                }
            ]
        }

        with open('clade.json', 'w', encoding='utf8') as fp:
            json.dump(clade_conf, fp, indent=4, sort_keys=True)

        core.utils.execute(self.logger, tuple(['clade', '--config', 'clade.json']))

        self.clade_base = 'clade'

        self.module_extractor = module_extractors_list[self.conf['Module extractor']['name']](self.logger,
                                                                                              os.path.join(os.path.abspath('.'),
                                                                                                           self.conf['Module extractor']['clade']))
        self.modules = self.module_extractor.divide(self.get_build_graph())
        self.model_cc_opts = self.module_extractor.get_cc_opts()

        if self.sizes is None:
            self.sizes = self._get_sizes()
        if self.dependencies is None and self.strategy.need_dependencies():
            self.dependencies = self._get_dependencies()
            self.strategy.set_dependencies(self.dependencies, self.sizes)

        modules_in_clusters = set()

        for module in self.conf['Linux kernel']['modules']:
            clusters = self.strategy.divide(module)
            self.all_clusters.update(clusters)
            for cluster in clusters:
                # Draw graph if need it
                if self.conf['LKVOG strategy'].get('draw graphs'):
                    cluster.draw('.')
                modules_in_clusters.update([module.id for module in cluster.modules])

        for cluster in self.all_clusters:
            self.logger.debug("Going to verify cluster")
            self.cluster = cluster
            self.generate_verification_obj_desc()

        subsystems = list(filter(lambda target: not target.endswith('.ko'), self.conf['Linux kernel']['modules']))
        for module in self.modules:
            if module not in modules_in_clusters:
                for subsystem in subsystems:
                    if subsystem.startswith(module):
                        self.cluster = strategy_utils.Graph([strategy_utils.Module])
                        self.generate_verification_obj_desc()
                        break

        self.copy_model_headers()
        self.fixup_model_cc_opts()
        self.mqs['model CC opts'].put(self.model_cc_opts)

        self.clean_dir = True
        self.excluded_clean = [d for d in self.dynamic_excluded_clean]
        self.logger.debug("Excluded {0}".format(self.excluded_clean))

    def get_build_graph(self):
        # TODO getting from clade interface
        with open(os.path.join(self.clade_base, 'BuildLinuxKernel', 'CommandGraph', 'command_graph.json')) as fp:
            return json.load(fp)

    def prepare_ext_modules(self):
        if 'external modules' not in self.conf['Linux kernel']:
            return None

        work_src_tree = 'ext-modules'

        self.logger.info(
            'Fetch source code of external Linux kernel modules from "{0}" to working source tree "{1}"'
            .format(self.conf['Linux kernel']['external modules'], work_src_tree))

        src = core.utils.find_file_or_dir(self.logger, self.conf['main working directory'],
                                          self.conf['Linux kernel']['external modules'])

        if os.path.isdir(src):
            self.logger.debug('External Linux kernel modules source code is provided in form of source tree')
            shutil.copytree(src, work_src_tree, symlinks=True)
        elif os.path.isfile(src):
            self.logger.debug('External Linux kernel modules source code is provided in form of archive')
            with tarfile.open(src, encoding='utf8') as TarFile:
                TarFile.extractall(work_src_tree)

        self.logger.info('Make canonical working source tree of external Linux kernel modules')
        work_src_tree_root = None
        for dirpath, dirnames, filenames in os.walk(work_src_tree):
            ismakefile = False
            for filename in filenames:
                if filename == 'Makefile':
                    ismakefile = True
                    break

            # Generate Linux kernel module Makefiles recursively starting from source tree root directory if they do not
            # exist.
            if self.conf['generate makefiles']:
                if not work_src_tree_root:
                    work_src_tree_root = dirpath

                if not ismakefile:
                    with open(os.path.join(dirpath, 'Makefile'), 'w', encoding='utf-8') as fp:
                        fp.write('obj-m += $(patsubst %, %/, $(notdir $(patsubst %/, %, {0})))\n'
                                 .format('$(filter %/, $(wildcard $(src)/*/))'))
                        fp.write('obj-m += $(notdir $(patsubst %.c, %.o, $(wildcard $(src)/*.c)))\n')
                        # Specify additional directory to search for model headers. We assume that this directory is
                        # preserved as is at least during solving a given job. So, we treat headers from it as system
                        # ones, i.e. headers that aren't copied when .
                        fp.write('ccflags-y += -isystem ' + os.path.abspath(os.path.dirname(
                            core.utils.find_file_or_dir(self.logger, self.conf['main working directory'],
                                                        self.conf['rule specifications DB']))))
            elif ismakefile:
                work_src_tree_root = dirpath
                break

        if not work_src_tree_root:
            raise ValueError('Could not find Makefile in working source tree "{0}"'.format(work_src_tree))
        elif not os.path.samefile(work_src_tree_root, work_src_tree):
            self.logger.debug('Move contents of "{0}" to "{1}"'.format(work_src_tree_root, work_src_tree))
            for path in os.listdir(work_src_tree_root):
                shutil.move(os.path.join(work_src_tree_root, path), work_src_tree)
            trash_dir = work_src_tree_root
            while True:
                parent_dir = os.path.join(trash_dir, os.path.pardir)
                if os.path.samefile(parent_dir, work_src_tree):
                    break
                trash_dir = parent_dir
            self.logger.debug('Remove "{0}"'.format(trash_dir))
            shutil.rmtree(os.path.realpath(trash_dir))

        return work_src_tree

    def send_loc_report(self):
        core.utils.report(self.logger,
                          'data',
                          {
                              'id': self.id,
                              'data': self.loc
                          },
                          self.mqs['report files'],
                          self.vals['report id'],
                          self.conf['main working directory'])

    main = generate_linux_kernel_verification_objects

    def set_common_prj_attrs(self):
        self.logger.info('Set common project atributes')

        self.common_prj_attrs = [
            {'Linux kernel': [
                {'version': self.clade['Linux kernel version'][0]},
                {'architecture': self.clade['Linux kernel architecture']},
                {'configuration': self.clade['Linux kernel configuration']}
            ]},
            {'LKVOG strategy': [{'name': self.conf['LKVOG strategy']['name']}]}
        ]

        core.utils.report(self.logger,
                          'attrs',
                          {
                              'id': self.id,
                              'attrs': self.common_prj_attrs
                          },
                          self.mqs['report files'],
                          self.vals['report id'],
                          self.conf['main working directory'])

    def _get_sizes(self):
        #TODO implement me
        return None

    def get_modules_from_deps(self, subsystem, deps):
        # Extract all modules in subsystem from dependencies.
        ret = set()
        for module_pred, _, module_succ in deps:
            if module_pred.startswith(subsystem):
                ret.add(module_pred)
            if module_succ.startswith(subsystem):
                ret.add(module_succ)

        return ret

    def is_part_of_subsystem(self, module, modules):
        # Returns true if module is a part of subsystem that contains in modules.
        for module2 in modules:
            if module.id.startswith(module2):
                return True
        else:
            return False

    """
    def generate_all_verification_obj_descs(self):
        self.logger.info('Generate all verification object decriptions')

        subsystems = list(filter(lambda target: not target.endswith('.ko'), self.conf['Linux kernel']['modules']))
        if 'external modules' in self.conf['Linux kernel']:
            subsystems = ['ext-modules/' + subsystem for subsystem in subsystems]

        # Make clusters for each module by the strategy
        build_modules = set()
        self.logger.debug("Initial list of modules to be built: {0}".format(self.conf['Linux kernel']['modules']))
        for module in self.conf['Linux kernel']['modules']:
            # Should replace .ko extension to .o
            kernel_module = re.sub('\.ko$', '.o', kernel_module)

            clusters = strategy.divide(module)
            self.all_clusters.update(clusters)
            for cluster in clusters:
                # Draw graph if need it
                if self.conf['LKVOG strategy'].get('draw graphs', False):
                    cluster.draw(".")
                # Build list of modules that will build
                for cluster_module in cluster.modules:
                    for subsystem in subsystems:
                        if cluster_module.id.startswith(subsystem):
                            break
                    else:
                        build_modules.add(cluster_module.id)

                    self.checked_modules.add(cluster_module.id)

        self.logger.debug('Final list of modules to be build: {0}'.format(build_modules))

        if self.dependencies is None:
            self.dependencies = None #TODO: get from mqs
            self.strategy.set_dependencies(self.dependencies)

        self.all_clusters = set([cluster for cluster in self.all_clusters
                                 if 'all' not in [module.id for module in cluster.modules]])

        # Process incoming modules
        cc_ready = set()
        while True:
            self.module = self.linux_kernel_module_info_mq.get()

            if self.module is None:
                self.logger.debug('Linux kernel module names message queue was terminated')
                self.linux_kernel_module_info_mq.close()
                break

            self.module = os.path.normpath(self.module)

            self.logger.debug('Recieved module {0}'.format(self.module))
            cc_ready.add(self.module)

            if self.module not in self.all_modules:
                # This modules is not checked
                module_clusters = []
                if self.module in self.checked_modules:
                    # This module is specified
                    self.all_modules.add(self.module)
                    # Find clusters for that module
                    for cluster in self.all_clusters:
                        if self.module in [module.id for module in cluster.modules]:
                            for cluster_module in cluster.modules:
                                if cluster_module.id not in cc_ready:
                                    break
                            else:
                                module_clusters.append(cluster)
                    # Remove clusters that will be checked.
                    self.all_clusters = set(filter(lambda cluster: cluster not in module_clusters,
                                                   self.all_clusters))
                else:
                    # This module hasn't specified. But it may be in subsystem
                    for subsystem in subsystems:
                        if subsystem != 'all' and subsystem[-1] != '/':
                            subsystem = subsystem + '/'
                        if self.module.startswith(subsystem) or \
                                self.module.startswith(os.path.join('ext-modules', subsystem)) or \
                                        subsystem == 'all':
                            self.all_modules.add(self.module)
                            self.checked_modules.add(strategy_utils.Module(self.module))
                            module_clusters.append(strategy_utils.Graph([strategy_utils.Module(self.module)]))

                # Generator verification object for that cluster
                for cluster in module_clusters:
                    self.cluster = cluster
                    self.generate_verification_obj_desc()

        # If we hasn't built all, should show error
        if self.all_clusters:
            not_builded = set()
            for cluster in self.all_clusters:
                not_builded |= set([module.id for module in cluster.modules]) - self.all_modules
            raise RuntimeError('Can not build following modules: {0}'.format(not_builded))

        # Generate lines of code
        self.send_loc_report()

        self.logger.info('The total number of verification object descriptions is "{0}"'.format(
            self.verification_obj_desc_num))
    """

    def generate_verification_obj_desc(self):
        self.logger.info('Generate Linux kernel verification object description for module "{0}" ({1})'.
                         format(self.module, self.verification_obj_desc_num + 1))

        self.verification_obj_desc = {}

        self.verification_obj_desc['id'] = re.sub(r'\.o$', '.ko', self.cluster.root.id)

        if len(self.cluster.modules) > 1:
            self.verification_obj_desc['id'] += self.cluster.md5_hash

        self.logger.debug('Linux kernel verification object id is "{0}"'.format(self.verification_obj_desc['id']))

        self.verification_obj_desc['grps'] = []
        self.verification_obj_desc['deps'] = {}
        self.loc[self.verification_obj_desc['id']] = 0
        for module in self.cluster.modules:
            cc_full_desc_files = self.modules[module.id]
            self.verification_obj_desc['grps'].append({'id': module.id,
                                                       'cc full desc files': cc_full_desc_files})
            self.verification_obj_desc['deps'][module.id] = \
                [predecessor.id for predecessor in module.predecessors if predecessor in self.cluster.modules]
            self.loc[self.verification_obj_desc['id']] += self.__get_module_loc(cc_full_desc_files)

        if 'maximum verification object size' in self.conf \
                and self.loc[self.verification_obj_desc['id']] > self.conf['maximum verification object size']:
            self.logger.debug('Linux kernel verification object "{0}" is rejected since it exceeds maximum size'.format(
                self.verification_obj_desc['id']))
            self.verification_obj_desc = None
            return
        elif 'minimum verification object size' in self.conf \
                and self.loc[self.verification_obj_desc['id']] < self.conf['minimum verification object size']:
            self.logger.debug('Linux kernel verification object "{0}" is rejected since it is less than minimum size'
                              .format(self.verification_obj_desc['id']))
            self.verification_obj_desc = None
            return

        self.logger.debug(
            'Linux kernel verification object groups are "{0}"'.format(self.verification_obj_desc['grps']))

        self.logger.debug(
            'Linux kernel verification object dependencies are "{0}"'.format(self.verification_obj_desc['deps']))

        self.verification_obj_desc_file = '{0}.json'.format(self.verification_obj_desc['id'])
        if os.path.isfile(self.verification_obj_desc_file):
            raise FileExistsError('Linux kernel verification object description file "{0}" already exists'.format(
                self.verification_obj_desc_file))
        self.logger.debug('Dump Linux kernel verification object description for module "{0}" to file "{1}"'.format(
            self.module, self.verification_obj_desc_file))
        os.makedirs(os.path.dirname(self.verification_obj_desc_file).encode('utf8'), exist_ok=True)

        # Add dir to exlcuded from cleaning by lkvog
        root_dir_id = self.verification_obj_desc_file.split('/')[0]
        if root_dir_id not in self.dynamic_excluded_clean:
            self.logger.debug("Add excl {0}".format(root_dir_id))
            self.dynamic_excluded_clean.append(root_dir_id)

        with open(self.verification_obj_desc_file, 'w', encoding='utf8') as fp:
            json.dump(self.verification_obj_desc, fp, ensure_ascii=False, sort_keys=True, indent=4)

        # Count the number of successfully generated verification object descriptions.
        self.verification_obj_desc_num += 1

    """
    def process_all_linux_kernel_build_cmd_descs(self):
        self.logger.info('Process all Linux kernel build command decriptions')

        self.list_modules = set()

        # If user specified files for multimodule analysis, read them
        if 'module dependencies file' in self.conf['Linux kernel']:
            deps_file = core.utils.find_file_or_dir(self.logger, self.conf['main working directory'],
                                                     self.conf['Linux kernel']['module dependencies file'])
            with open(deps_file, encoding='utf-8') as fp:
                dependencies = self.parse_linux_kernel_mod_function_deps(fp)
                self.mqs['Linux kernel module dependencies'].put(dependencies)
                self.mqs['Linux kernel module dependencies'].close()

        if 'module sizes file' in self.conf['Linux kernel']:
            sizes_file = core.utils.find_file_or_dir(self.logger, self.conf['main working directory'],
                                                     self.conf['Linux kernel']['module sizes file'])
            with open(sizes_file, encoding='utf8') as fp:
                self.mqs['Linux kernel module sizes'].put(json.load(fp))
                self.mqs['Linux kernel module sizes'].close()

        # Get build info
        to_build = self.mqs['Linux kernel additional modules'].get()
        # Get user-specified (and extracted from multimodule analysis) modules to be built
        self.force_modules = set((m.replace('.ko', '.o') for m in to_build['modules']))

        while True:
            desc_file = self.mqs['Linux kernel build cmd desc files'].get()

            if desc_file is None:
                self.logger.debug('Linux kernel build command descriptions message queue was terminated')
                self.mqs['Linux kernel build cmd desc files'].close()
                self.logger.info('Terminate Linux kernel module names message queue')

                # If user didn't provide files for multimodule analysis and he uses multimodule strategy,
                # we should provide these dependencies
                if 'module dependencies file' not in self.conf['Linux kernel'] and to_build['build kernel']:
                    self.mqs['Linux kernel module dependencies'].put(self.__build_dependencies())
                    self.mqs['Linux kernel module dependencies'].close()
                if 'module sizes file' not in self.conf['Linux kernel'] and to_build['build kernel']:
                    self.mqs['Linux kernel module sizes'].put(self.__get_module_sizes())
                    self.mqs['Linux kernel module sizes'].close()

                self.linux_kernel_module_info_mq.put(None)
                break

            self.process_linux_kernel_build_cmd_desc(desc_file)
    """

    def copy_deps(self, desc):
        # Dependencies can be obtained just for CC commands taking normal C files as input.
        if desc['type'] != 'CC' or re.search(r'\.S$', desc['in files'][0], re.IGNORECASE):
            return

        #deps = core.lkbce.utils.get_deps_from_gcc_deps_file(deps_file)
        deps = desc['deps'].keys()

        # There are several kinds of dependencies:
        # - each non-absolute file path represents dependency relative to current working directory (Linux kernel
        #   working source tree is assumed) - they all should be copied;
        # - each absolute file path that starts with current working directory is the same as above;
        # - other absolute file paths represent either system or compiler specific headers that aren't touched by
        #   build process and can be used later as is.
        for dep in deps:
            #if os.path.isabs(dep) and os.path.commonprefix((os.getcwd(), dep)) != os.getcwd():
            if os.path.isabs(dep) and os.path.commonprefix((desc['cwd'], dep)) != desc['cwd']:
                continue
            if not os.path.isabs(dep):
                dep = os.path.join(desc['cwd'], dep)

            dest_dep = os.path.join(
                                    os.path.relpath(dep, desc['cwd']))
            os.makedirs(os.path.dirname(dest_dep).encode('utf8'), exist_ok=True)
            self.logger.debug("Copy dep '{0}'".format(dep))
            with core.utils.LockedOpen(dest_dep, 'a', encoding='utf8'):
                if os.path.getsize(dest_dep):
                    if filecmp.cmp(dep, dest_dep):
                        continue
                    # Just version in "include/generated/compile.h" changes, all other content remain the same.
                    elif not dep == 'include/generated/compile.h':
                        raise AssertionError('Dependency "{0}" changed to "{1}"'.format(dest_dep, dep))
                else:
                    shutil.copy2(dep, dest_dep)

    """
    def process_linux_kernel_build_cmd_desc(self, desc_file):
        #TODO: Extract files more accurately
        with open(os.path.join(self.work_dir_clade, desc_file), encoding='utf8') as fp:
        #with open(os.path.join(self.conf['main working directory'], desc_file), encoding='utf8') as fp:
            desc = json.load(fp)
        if not desc['out']:
            return
        #TODO refactor all?
        desc['in files'] = desc['in']
        desc['out file'] = desc['out']
        with open(os.path.join(self.work_dir_clade, desc_file), 'w', encoding='utf8') as fp:
            json.dump(desc, fp)

        #TODO type commands
        if 'CC' in desc_file:
            desc['type'] = 'CC'
        elif 'LD' in desc_file:
            desc['type'] = 'LD'
        elif 'MV' in desc_file:
            desc['type'] = 'MV'

        #TODO full desc file
        desc['full desc file'] = os.path.relpath(os.path.join(self.work_dir_clade, desc_file), self.conf['main working directory'])
        self.copy_deps(desc)

        self.logger.info(
            'Process description of Linux kernel build command "{0}" {1}'.format(desc['type'],
                                                                                 '(output file is {0})'.format(
                                                                                     '"{0}"'.format(desc['out file'])
                                                                                     if desc['out file']
                                                                                     else 'not specified')))

        # Build map from Linux kernel build command output files to correpsonding descriptions.
        # If more than one build command has the same output file their descriptions are added as list in chronological
        # order (more early commands are processed more early and placed at the beginning of this list).
        self.linux_kernel_build_cmd_out_file_desc_lock.acquire()
        if desc['out file'] in self.linux_kernel_build_cmd_out_file_desc:
            self.linux_kernel_build_cmd_out_file_desc[desc['out file']] = self.linux_kernel_build_cmd_out_file_desc[
                                                                              desc['out file']] + [desc]
        else:
            self.linux_kernel_build_cmd_out_file_desc[desc['out file']] = [desc]
        self.linux_kernel_build_cmd_out_file_desc_lock.release()

        # Firstly, we should allow modules, that specified by user (force modules)
        # Secondly, we should allow modules, that ends with .ko and doesn't specified by user
        if (desc['type'] == 'LD' and desc['out file'].endswith('.ko')
            and desc['out file'].replace('.ko', '.o') not in self.force_modules) \
                or (desc['out file'].endswith('.o')
                    and desc['out file'].replace('ext-modules/', '') in self.force_modules):
            self.list_modules.add(desc['out file'])
            self.linux_kernel_module_info_mq.put(desc['out file'].replace('.ko', '.o'))

    def __find_cc_full_desc_files(self, out_file):
        self.logger.debug('Find CC full description files for "{0}"'.format(out_file))

        if out_file in self.cc_full_descs_files:
            self.logger.debug('CC full description files for "{0}" were already found'.format(out_file))
            return self.cc_full_descs_files[out_file]

        cc_full_desc_files = []
        # Get more older build commands more early if more than one build command has the same output file.
        self.linux_kernel_build_cmd_out_file_desc_lock.acquire()
        out_file_desc = self.linux_kernel_build_cmd_out_file_desc[out_file][-1]

        # Remove got build command description from map. It is assumed that each build command output file can be used
        # as input file of another build command just once.
        self.linux_kernel_build_cmd_out_file_desc[out_file] = self.linux_kernel_build_cmd_out_file_desc[out_file][:-1]
        self.linux_kernel_build_cmd_out_file_desc_lock.release()

        if out_file_desc:
            if out_file_desc['type'] == 'CC':
                # Do not include assembler files into verification objects since we have no means to instrument and to
                # analyse them.
                if not re.search(r'\.S$', out_file_desc['in files'][0], re.IGNORECASE):
                    cc_full_desc_files.append(out_file_desc['full desc file'])
            else:
                for in_file in out_file_desc['in files']:
                    cc_full_desc_files.extend(self.__find_cc_full_desc_files(in_file))

        self.cc_full_descs_files[out_file] = cc_full_desc_files
        
        return cc_full_desc_files
    """

    def __get_module_loc(self, cc_full_desc_files):
        loc = 0
        return loc
        # TODO: get from clade
        for cc_full_desc_file in cc_full_desc_files:
            #TODO extract files more accurately
            with open(os.path.join(self.conf['main working directory'], cc_full_desc_file), encoding='utf8') as fp:
            #with open(os.path.join(self.conf['main working directory'], cc_full_desc_file), encoding='utf8') as fp:
                cc_full_desc = json.load(fp)
            for file in cc_full_desc['in']:
                # Simple file's line counter
                #TODO extact files more accurately
                with open(file) as fp:
                #with open(os.path.join(self.conf['main working directory'], cc_full_desc['cwd'], file),
                          #encoding='utf8', errors='ignore') as fp:
                    loc += sum(1 for _ in fp)
        return loc

    def _parse_linux_kernel_mod_function_deps(self):
        if 'module dependencies file' in self.conf['Linux kernel']:
            deps_file = core.utils.find_file_or_dir(self.logger, self.conf['main working directory'],
                                                    self.conf['Linux kernel']['module dependencies file'])
            dependencies = []
            with open(deps_file, encoding='utf-8') as fp:
                for line in fp:

                    # Remove newline symbols
                    if line[-1] == '\n':
                        line = line[:-1]

                    line = re.subn(r'\.ko', '.o', line)[0]
                    splts = line.split(' ')

                    # Format is 'first_modules needs "func": second_module'
                    first_module = splts[0]
                    second_module = splts[3]
                    func = splts[2]

                    # Remove quotes and semicolon around function
                    func = func[1:-2]

                    KERNEL_PREFIX = 'kernel/'
                    EXTRA_PREFIX = 'extra/'
                    EXT_PREFIX = 'ext-modules/'

                    # Remove 'kernel/' and useless path prefix
                    first_module, second_module = (m if not m.startswith(KERNEL_PREFIX) else m[len(KERNEL_PREFIX):]
                                                for m in (first_module, second_module))

                    # Replace 'extra/' and remove useless path prefix
                    first_module, second_module = (m if not m.startswith(EXTRA_PREFIX) else EXT_PREFIX + m[len(EXTRA_PREFIX):]
                                                for m in (first_module, second_module))

                    dependencies.append((second_module, func, first_module))
            return dependencies
        else:
            return None

    def _parse_sizes_from_file(self):
        if 'module sizes file' in self.conf['Linux kernel']:
            sizes_file = core.utils.find_file_or_dir(self.logger, self.conf['main working directory'],
                                                     self.conf['Linux kernel']['module sizes file'])
            with open(sizes_file, encoding='utf8') as fp:
                return json.load(fp)
        else:
            return None

    def copy_model_headers(self):
        self.logger.info('Copy model headers')

        linux_kernel_work_src_tree = os.path.realpath(self.conf['Linux kernel']['source']) #self.linux_kernel['work src tree'])

        os.makedirs('model-headers'.encode('utf8'))


        for c_file, headers in self.model_headers.items():
            self.logger.debug('Copy headers of model with C file "{0}"'.format(c_file))

            model_headers_c_file = os.path.join('model-headers', os.path.basename(c_file))

            with open(model_headers_c_file, mode='w', encoding='utf8') as fp:
                for header in headers:
                    fp.write('#include <{0}>\n'.format(header))

            model_headers_deps_file = model_headers_c_file + '.d'

            # This is required to get compiler (Aspectator) specific stdarg.h since kernel C files are compiled with
            # "-nostdinc" option and system stdarg.h couldn't be used.
            stdout = core.utils.execute(self.logger,
                                        ('aspectator', '-print-file-name=include'),
                                        collect_all_stdout=True)

            core.utils.execute(self.logger,
                               tuple(
                                   ['aspectator'] +
                                   self.model_cc_opts + ['-isystem{0}'.format(stdout[0])] +
                                   # Overwrite common options for dumping dependencies. Unfortunately normal "-MF" and
                                   # even "-MD" doesn't work perhaps non recommended "-Wp" is used originally.
                                   ['-Wp,-MD,{0}'.format(os.path.relpath(model_headers_deps_file,
                                                                         linux_kernel_work_src_tree))] +
                                   # Suppress both preprocessing and compilation - just get dependencies.
                                   ['-M'] +
                                   [os.path.relpath(model_headers_c_file, linux_kernel_work_src_tree)]
                               ),
                               cwd=self.linux_kernel['src'])

            deps = core.lkbce.utils.get_deps_from_gcc_deps_file(model_headers_deps_file)

            # Like in Command.copy_deps() in lkbce/wrappers/common.py but much more simpler.
            for dep in deps:
                if (os.path.isabs(dep) and os.path.commonprefix((linux_kernel_work_src_tree, dep)) !=
                        linux_kernel_work_src_tree) or dep.endswith('.c'):
                    continue

                dest_dep = os.path.relpath(dep, linux_kernel_work_src_tree) if os.path.isabs(dep) else dep

                if not os.path.isfile(dest_dep):
                    self.logger.debug('Copy model header "{0}"'.format(dep))
                    os.makedirs(os.path.dirname(dest_dep).encode('utf8'), exist_ok=True)
                    shutil.copy2(dep if os.path.isabs(dep) else os.path.join(linux_kernel_work_src_tree, dep), dest_dep)

    def fixup_model_cc_opts(self):
        # After model headers were copied we should do the same replacement as for CC options of dumped build commands
        # (see Command.dump() in wrappers/common.py). Otherwise corresponding directories can be suddenly overwritten.
        self.model_cc_opts = [re.sub(re.escape(os.path.realpath(self.linux_kernel['src']) + '/'), '', opt)
                              for opt in self.model_cc_opts]

    def __get_builtin_modules(self):
        for dir in os.listdir(self.linux_kernel['work src tree']):
            # Skip dirs that doesn't contain Makefile or Kconfig file
            if os.path.isdir(os.path.join(self.linux_kernel['work src tree'], dir)) \
                    and os.path.isfile(os.path.join(self.linux_kernel['work src tree'], dir, 'Makefile')) \
                    and os.path.isfile(os.path.join(self.linux_kernel['work src tree'], dir, 'Kconfig')):
                # Run script that creates 'modules.builtin' file
                core.utils.execute(self.logger, ['make', '-f', os.path.join('scripts', 'Makefile.modbuiltin'),
                                                 'obj={0}'.format(dir), 'srctree=.'],
                                   cwd=self.linux_kernel['work src tree'])

        # Just walk through the dirs and process 'modules.builtin' files
        result_modules = set()
        for dir, dirs, files in os.walk(self.linux_kernel['work src tree']):
            if os.path.samefile(self.linux_kernel['work src tree'], dir):
                continue
            if 'modules.builtin' in files:
                with open(os.path.join(dir, 'modules.builtin'), 'r', encoding='utf-8') as fp:
                    for line in fp:
                        result_modules.add(line[len('kernel/'):-1])
        return result_modules

    def __build_dependencies(self):
        reverse_provided = {}
        dependencies = []

        # Build a dictionary for extracting module by export function
        for module in self.list_modules:
            for desc in self.linux_kernel_build_cmd_out_file_desc[module]:
                for provided_function in desc.get('provided functions', tuple()):
                    reverse_provided[provided_function] = module.replace('.ko', '.o')

        for module in self.list_modules:
            for desc in self.linux_kernel_build_cmd_out_file_desc[module]:
                for required_function in desc.get('required functions', tuple()):
                    if required_function in reverse_provided:
                        dependencies.append((reverse_provided[required_function], required_function,
                                             module.replace('.ko', '.o')))

        self.logger.debug("Going to write deps")
        with open("dependencies.txt", 'w', encoding='utf-8') as fp:
            for m1, f, m2 in dependencies:
                fp.write('{0} needs "{1}": {2}\n'.format(m2, f, m1))

        return sorted(dependencies)

    def __get_module_sizes(self):
        sizes = {}

        for module in self.list_modules:
            for desc in self.linux_kernel_build_cmd_out_file_desc[module]:
                sizes[module.replace('.ko', '.o')] = desc.get('output size', 0)

        return sizes<|MERGE_RESOLUTION|>--- conflicted
+++ resolved
@@ -84,12 +84,15 @@
         # These dirs are excluded from cleaning by lkvog
         self.dynamic_excluded_clean = multiprocessing.Manager().list()
 
+        self.prepare_strategy()
         if self.conf['Linux kernel'].get('Clade base'):
             self.clade_base = core.utils.find_file_or_dir(self.logger, self.conf['main working directory'],
                                                           self.conf['Linux kernel']['Clade base'])
         else:
             self.build_linux_kernel()
 
+        self.prepare_modules()
+
         self.set_shadow_src_tree()
 
         with open(os.path.join(self.clade_base, 'clade.json')) as fp:
@@ -97,7 +100,11 @@
 
         #self.extract_linux_kernel_verification_objs_gen_attrs()
 
-        #raise Exception
+        raise Exception
+
+        self.clean_dir = True
+        self.excluded_clean = [d for d in self.dynamic_excluded_clean]
+        self.logger.debug("Excluded {0}".format(self.excluded_clean))
 
         #self.launch_subcomponents(True,
         #                          ('ALKBCDP', self.process_all_linux_kernel_build_cmd_descs),
@@ -105,6 +112,19 @@
 
     def set_shadow_src_tree(self):
         self.shadow_src_tree = os.path.relpath(os.curdir, self.conf['main working directory'])
+
+    def prepare_strategy(self):
+        strategy_name = self.conf['LKVOG strategy']['name']
+        if strategy_name not in strategies_list:
+            raise NotImplementedError("Strategy {0} not implemented".format(strategy_name))
+
+        self.dependencies = self._parse_linux_kernel_mod_function_deps()
+        self.sizes = self._parse_sizes_from_file()
+        strategy_params = {'work dir': os.path.abspath(os.path.join(self.conf['main working directory'],
+                                                                    strategy_name))}
+        self.strategy = strategies_list[strategy_name](self.logger, strategy_params, self.conf['LKVOG strategy'])
+        if self.dependencies:
+            self.strategy.set_dependencies(self.dependencies, self.sizes)
 
     def build_linux_kernel(self):
         try:
@@ -125,25 +145,9 @@
 
         build_jobs = str(core.utils.get_parallel_threads_num(self.logger, self.conf, 'Build'))
 
-<<<<<<< HEAD
-        strategy_name = self.conf['LKVOG strategy']['name']
-        if strategy_name not in strategies_list:
-            raise NotImplementedError("Strategy {0} not implemented".format(strategy_name))
-
-        self.dependencies = self._parse_linux_kernel_mod_function_deps()
-        self.sizes = self._parse_sizes_from_file()
-        strategy_params = {'work dir': os.path.abspath(os.path.join(self.conf['main working directory'],
-                                                                    strategy_name))}
-        self.strategy = strategies_list[strategy_name](self.logger, strategy_params, self.conf['LKVOG strategy'])
-        if self.dependencies:
-            self.strategy.set_dependencies(self.dependencies, self.sizes)
         to_build, is_build_all = self.strategy.get_to_build(self.conf['Linux kernel']['modules'])
         self.model_headers = self.mqs['model headers'].get()
-=======
         ext_modules = self.prepare_ext_modules()
-
-        # self.model_headers = self.mqs['model headers'].get()
->>>>>>> 2c6061fa
 
         clade_conf = {
             'work_dir': 'clade',
@@ -178,12 +182,8 @@
                     'configuration': conf,
                     # TODO: indeed LKVOG strategies should set these parameters as well as some other ones.
                     'kernel': False,
-<<<<<<< HEAD
                     'modules': to_build if not is_build_all else ["all"],
-=======
-                    'modules': self.conf['Linux kernel']['modules'],
                     'external modules': ext_modules,
->>>>>>> 2c6061fa
                     'intercept_commands': True,
                 }
             ]
@@ -196,6 +196,8 @@
 
         self.clade_base = 'clade'
 
+
+    def prepare_modules(self):
         self.module_extractor = module_extractors_list[self.conf['Module extractor']['name']](self.logger,
                                                                                               os.path.join(os.path.abspath('.'),
                                                                                                            self.conf['Module extractor']['clade']))
@@ -233,17 +235,13 @@
                         self.generate_verification_obj_desc()
                         break
 
-        self.copy_model_headers()
-        self.fixup_model_cc_opts()
-        self.mqs['model CC opts'].put(self.model_cc_opts)
-
-        self.clean_dir = True
-        self.excluded_clean = [d for d in self.dynamic_excluded_clean]
-        self.logger.debug("Excluded {0}".format(self.excluded_clean))
+        #self.copy_model_headers()
+        #self.fixup_model_cc_opts()
+        #self.mqs['model CC opts'].put(self.model_cc_opts)
 
     def get_build_graph(self):
         # TODO getting from clade interface
-        with open(os.path.join(self.clade_base, 'BuildLinuxKernel', 'CommandGraph', 'command_graph.json')) as fp:
+        with open(os.path.join(self.clade_base, 'CommandGraph', 'command_graph.json')) as fp:
             return json.load(fp)
 
     def prepare_ext_modules(self):
