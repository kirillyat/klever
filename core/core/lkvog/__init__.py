#
# Copyright (c) 2014-2016 ISPRAS (http://www.ispras.ru)
# Institute for System Programming of the Russian Academy of Sciences
#
# Licensed under the Apache License, Version 2.0 (the "License");
# you may not use this file except in compliance with the License.
# You may obtain a copy of the License at
#
#     http://www.apache.org/licenses/LICENSE-2.0
#
# Unless required by applicable law or agreed to in writing, software
# distributed under the License is distributed on an "AS IS" BASIS,
# WITHOUT WARRANTIES OR CONDITIONS OF ANY KIND, either express or implied.
# See the License for the specific language governing permissions and
# limitations under the License.
#

import json
import multiprocessing
import os
import re
import shutil
import tarfile

from clade import Clade

from core.lkvog.strategies import scotch
from core.lkvog.strategies import closure
from core.lkvog.strategies import advanced
from core.lkvog.strategies import strategies_list
from core.lkvog.strategies import strategy_utils

from core.lkvog.module_extractors import module_extractors_list

import core.components
import core.utils


@core.components.before_callback
def __launch_sub_job_components(context):
    context.mqs['Linux kernel module dependencies'] = multiprocessing.Queue()
    context.mqs['Linux kernel module sizes'] = multiprocessing.Queue()
    context.mqs['Linux kernel modules'] = multiprocessing.Queue()
    context.mqs['Linux kernel additional modules'] = multiprocessing.Queue()
    context.mqs['model headers'] = multiprocessing.Queue()


@core.components.after_callback
def __set_model_headers(context):
    context.mqs['model headers'].put(context.model_headers)


class LKVOG(core.components.Component):
    def generate_linux_kernel_verification_objects(self):
        self.clade = None
        self.linux_kernel_build_cmd_out_file_desc = multiprocessing.Manager().dict()
        self.linux_kernel_build_cmd_out_file_desc_lock = multiprocessing.Manager().Lock()
        self.linux_kernel_module_info_mq = multiprocessing.Queue()
        self.linux_kernel_clusters_mq = multiprocessing.Queue()
        self.module = {}
        self.all_modules = set()
        self.verification_obj_desc = {}
        self.all_clusters = set()
        self.checked_modules = set()
        self.loc = {}
        self.cc_full_descs_files = {}
        self.verification_obj_desc_file = None
        self.verification_obj_desc_num = 0

        # These dirs are excluded from cleaning by lkvog
        self.dynamic_excluded_clean = multiprocessing.Manager().list()

        self.prepare_strategy()

        if not self.conf['Clade']['is base cached']:
            # Prepare Linux kernel working source tree and extract build commands exclusively but just with other
            # sub-jobs of a given job. It would be more properly to lock working source trees especially if different
            # sub-jobs use different trees (https://forge.ispras.ru/issues/6647).
            with self.locks['build']:
                self.build_linux_kernel()

        self.clade = Clade()
        self.clade.set_work_dir(self.conf['Clade']['base'], self.conf['Clade']['storage'])

        self.set_common_prj_attrs()

        self.generate_all_verification_obj_descs()

        self.clean_dir = True
        self.excluded_clean = [d for d in self.dynamic_excluded_clean]
        self.logger.debug("Excluded {0}".format(self.excluded_clean))

    def prepare_strategy(self):
        strategy_name = self.conf['LKVOG strategy']['name']
        if strategy_name not in strategies_list:
            raise NotImplementedError("Strategy {0} not implemented".format(strategy_name))

        self.dependencies = self._parse_linux_kernel_mod_function_deps()
        self.sizes = self._parse_sizes_from_file()
        strategy_params = {'work dir': os.path.abspath(os.path.join(self.conf['main working directory'],
                                                                    strategy_name))}
        self.strategy = strategies_list[strategy_name](self.logger, strategy_params, self.conf['LKVOG strategy'])
        if self.dependencies:
            self.strategy.set_dependencies(self.dependencies, self.sizes)

    def build_linux_kernel(self):
        try:
            src = core.utils.find_file_or_dir(self.logger, self.conf['main working directory'],
                                              self.conf['Linux kernel']['source'])
        except FileNotFoundError:
            # Linux kernel source code is not provided in form of file or directory.
            src = self.conf['Linux kernel']['source']

        try:
            conf = core.utils.find_file_or_dir(self.logger, self.conf['main working directory'],
                                               self.conf['Linux kernel']['configuration'])
        except FileNotFoundError:
            # Linux kernel configuration is not provided in form of file.
            conf = self.conf['Linux kernel']['configuration']

        arch = self.conf['Linux kernel'].get('architecture') or self.conf['architecture']

        build_jobs = str(core.utils.get_parallel_threads_num(self.logger, self.conf, 'Build'))

        if 'all' in self.conf['Linux kernel']['modules'] or 'functions' in self.conf['Linux kernel']:
            is_build_all_modules = True
            modules_to_build = []
        else:
            modules_to_build, is_build_all_modules = \
                self.strategy.get_modules_to_build(self.conf['Linux kernel']['modules'])

        modules_to_build = [module if not module.startswith('ext-modules/') else module[len('ext-modules/'):]
                            for module in modules_to_build]

        ext_modules = self.prepare_ext_modules()

        clade_conf = {
            'work_dir': self.conf['Clade']['base'],
            'remove_existing_work_dir': True,
            'storage_dir': self.conf['Clade']['storage'],
            'internal_extensions': ['CommandGraph', 'Callgraph'],
            'template aspect file': core.utils.find_file_or_dir(self.logger, self.conf['main working directory'],
                                                                self.conf['aspect file']),
            'max arguments number': 30,
            'CC.with_system_header_files': False,
            'CommandGraph.as_picture': True,
            'Common.filter': ['.*?\\.tmp$'],
            'allowed macros': self.conf.get('allowed macros', []),
            'Common.filter_in': [
                '-',
                '/dev/null',
                'scripts/(?!mod/empty\\.c)',
                'kernel/.*?bounds.*?',
                'arch/x86/tools/relocs',
                'arch/x86/kernel/asm-offsets.c',
                '.*\.mod\.c'
            ],
            'Common.filter_out': [
                '/dev/null',
                '.*?\\.cmd$',
                '.*/built-in.o',
                'vmlinux'
            ],
            'global_data': {
                'search directories': core.utils.get_search_dirs(self.conf['main working directory'], abs_paths=True),
                'external modules': os.path.abspath(ext_modules) if ext_modules else None,
            },
            'extensions': [
                {
                    'name': 'FetchWorkSrcTree',
                    'use original source tree': self.conf['allow local source directories use'],
                    'src': src,
                    'work_src_tree': 'linux',
                    'Git repository': self.conf['Linux kernel'].get('Git repository')
                },
                {'name': 'MakeCanonicalWorkSrcTree'},
                # TODO: make in parallel since it helps much!
                {'name': 'CleanLinuxKernelWorkSrcTree'},
                {
                    'name': 'Execute',
                    'command': ['make', '-j', build_jobs, '-s', 'kernelversion'],
                    'save_output': True,
                    'output_key': 'Linux kernel version'
                },
                {
                    'name': 'ConfigureLinuxKernel',
                    'jobs': build_jobs,
                    'architecture': arch,
                    'configuration': conf,
                },
                {
                    'name': 'BuildLinuxKernel',
                    'jobs': build_jobs,
                    'architecture': arch,
                    'configuration': conf,
                    # TODO: indeed LKVOG strategies should set these parameters as well as some other ones.
                    'kernel': False,
                    'modules': modules_to_build if not is_build_all_modules else ["all"],
                    'external modules': ext_modules,
                    'model headers': self.mqs['model headers'].get(),
                    'intercept_commands': True,
                }
            ]
        }

        with open('clade.json', 'w', encoding='utf8') as fp:
            json.dump(clade_conf, fp, indent=4, sort_keys=True)

        core.utils.execute(self.logger, tuple(['clade', '--config', 'clade.json']))

    def generate_all_verification_obj_descs(self):
        module_extractor_name = self.conf['Module extractor']['name']
        if module_extractor_name not in module_extractors_list:
            raise NotImplementedError("Module extractor '{0}' has not implemented".format(module_extractor_name))
        self.module_extractor = module_extractors_list[module_extractor_name](self.logger,
                                                                              self.clade,
                                                                              self.conf['Module extractor'])
        self.modules = self.module_extractor.divide()
        self.strategy.set_clade(self.clade)
        self.strategy.set_modules(self.modules)

        if self.sizes is None:
            self.sizes = self._get_sizes()
        if self.dependencies is None and self.strategy.need_dependencies():
            self.dependencies = self._get_dependencies()
            self.strategy.set_dependencies(self.dependencies, self.sizes)
        if self.strategy.need_callgraph():
            callgraph = self.clade.get_callgraph()
            callgraph_dict = callgraph.load_callgraph()
            self.strategy.set_callgraph(callgraph_dict)


        modules_in_clusters = set()

        subsystems = list(filter(lambda target: self.strategy.is_subsystem(target),
                                 self.conf['Linux kernel']['modules']))
        for module in self.modules:
            if module not in modules_in_clusters:
                if 'all' in self.conf['Linux kernel']['modules']:
                    self.all_clusters.update(self.strategy.divide(module))
                else:
                    if module in self.conf['Linux kernel']['modules']:
                        clusters = self.strategy.divide(module)
                        self.add_new_clusters(clusters, modules_in_clusters)
                    else:
                        for subsystem in subsystems:
                            if module.startswith(subsystem):
                                clusters = self.strategy.divide(module)
                                self.add_new_clusters(clusters, modules_in_clusters)
                                break

        for function in self.conf['Linux kernel'].get('functions', []):
            clusters = self.strategy.divide_by_function(function)
            self.add_new_clusters(clusters, modules_in_clusters)

        for cluster in self.all_clusters:
            self.logger.debug("Going to verify cluster")
            self.cluster = cluster
            self.module = cluster.root.id
            self.generate_verification_obj_desc()

    def add_new_clusters(self, clusters, modules_in_clusters):
        self.all_clusters.update(clusters)
        for cluster in clusters:
            # Draw graph if need it
            if self.conf['LKVOG strategy'].get('draw graphs'):
                cluster.draw('.')
            modules_in_clusters.update([module.id for module in cluster.modules])

    def prepare_ext_modules(self):
        if 'external modules' not in self.conf['Linux kernel']:
            return None

        work_src_tree = 'ext-modules'

        self.logger.info(
            'Fetch source code of external Linux kernel modules from "{0}" to working source tree "{1}"'
            .format(self.conf['Linux kernel']['external modules'], work_src_tree))

        src = core.utils.find_file_or_dir(self.logger, self.conf['main working directory'],
                                          self.conf['Linux kernel']['external modules'])

        if os.path.isdir(src):
            self.logger.debug('External Linux kernel modules source code is provided in form of source tree')
            shutil.copytree(src, work_src_tree, symlinks=True)
        elif os.path.isfile(src):
            self.logger.debug('External Linux kernel modules source code is provided in form of archive')
            with tarfile.open(src, encoding='utf8') as TarFile:
                TarFile.extractall(work_src_tree)

        self.logger.info('Make canonical working source tree of external Linux kernel modules')
        work_src_tree_root = None
        for dirpath, dirnames, filenames in os.walk(work_src_tree):
            ismakefile = False
            for filename in filenames:
                if filename == 'Makefile':
                    ismakefile = True
                    break

            # Generate Linux kernel module Makefiles recursively starting from source tree root directory if they do not
            # exist.
            if self.conf['generate makefiles']:
                if not work_src_tree_root:
                    work_src_tree_root = dirpath

                if not ismakefile:
                    with open(os.path.join(dirpath, 'Makefile'), 'w', encoding='utf-8') as fp:
                        fp.write('obj-m += $(patsubst %, %/, $(notdir $(patsubst %/, %, {0})))\n'
                                 .format('$(filter %/, $(wildcard $(src)/*/))'))
                        fp.write('obj-m += $(notdir $(patsubst %.c, %.o, $(wildcard $(src)/*.c)))\n')
                        # Specify additional directory to search for model headers. We assume that this directory is
                        # preserved as is at least during solving a given job. So, we treat headers from it as system
                        # ones, i.e. headers that aren't copied when .
                        fp.write('ccflags-y += -isystem ' + os.path.abspath(os.path.dirname(
                            core.utils.find_file_or_dir(self.logger, self.conf['main working directory'],
                                                        self.conf['rule specifications DB']))))
            elif ismakefile:
                work_src_tree_root = dirpath
                break

        if not work_src_tree_root:
            raise ValueError('Could not find Makefile in working source tree "{0}"'.format(work_src_tree))
        elif not os.path.samefile(work_src_tree_root, work_src_tree):
            self.logger.debug('Move contents of "{0}" to "{1}"'.format(work_src_tree_root, work_src_tree))
            for path in os.listdir(work_src_tree_root):
                shutil.move(os.path.join(work_src_tree_root, path), work_src_tree)
            trash_dir = work_src_tree_root
            while True:
                parent_dir = os.path.join(trash_dir, os.path.pardir)
                if os.path.samefile(parent_dir, work_src_tree):
                    break
                trash_dir = parent_dir
            self.logger.debug('Remove "{0}"'.format(trash_dir))
            shutil.rmtree(os.path.realpath(trash_dir))

        return work_src_tree

    def send_loc_report(self):
        core.utils.report(self.logger,
                          'data',
                          {
                              'id': self.id,
                              'data': self.loc
                          },
                          self.mqs['report files'],
                          self.vals['report id'],
                          self.conf['main working directory'])

    main = generate_linux_kernel_verification_objects

    def set_common_prj_attrs(self):
        self.logger.info('Set common project atributes')

        clade_global_data = self.clade.get_global_data()

        self.common_prj_attrs = [
            {'Linux kernel': [
                {'version': clade_global_data['Linux kernel version'][0]},
                {'architecture': clade_global_data['Linux kernel architecture']},
                {'configuration': clade_global_data['Linux kernel configuration']}
            ]},
            {'LKVOG strategy': [{'name': self.conf['LKVOG strategy']['name']}]}
        ]

        core.utils.report(self.logger,
                          'attrs',
                          {
                              'id': self.id,
                              'attrs': self.common_prj_attrs
                          },
                          self.mqs['report files'],
                          self.vals['report id'],
                          self.conf['main working directory'])

    def _get_sizes(self):
        #TODO implement me
        return None

    def get_modules_from_deps(self, subsystem, deps):
        # Extract all modules in subsystem from dependencies.
        ret = set()
        for module_pred, _, module_succ in deps:
            if module_pred.startswith(subsystem):
                ret.add(module_pred)
            if module_succ.startswith(subsystem):
                ret.add(module_succ)

        return ret

    def is_part_of_subsystem(self, module, modules):
        # Returns true if module is a part of subsystem that contains in modules.
        for module2 in modules:
            if module.id.startswith(module2):
                return True
        else:
            return False

    def generate_verification_obj_desc(self):
        self.logger.info('Generate Linux kernel verification object description for module "{0}" ({1})'.
                         format(self.module, self.verification_obj_desc_num + 1))

        self.verification_obj_desc = {}

        self.verification_obj_desc['id'] = re.sub(r'\.o$', '.ko', self.cluster.root.id)

        if len(self.cluster.modules) > 1:
            self.verification_obj_desc['id'] += self.cluster.md5_hash

        self.logger.debug('Linux kernel verification object id is "{0}"'.format(self.verification_obj_desc['id']))

        self.verification_obj_desc['grps'] = []
        self.verification_obj_desc['deps'] = {}
        self.loc[self.verification_obj_desc['id']] = 0
        for module in self.cluster.modules:
            if module.id not in self.modules:
                raise Exception("Module {0} does not exist".format(module.id))
            ccs = self.modules[module.id]['CCs']
            self.verification_obj_desc['grps'].append({'id': module.id, 'CCs': ccs})
            self.verification_obj_desc['deps'][module.id] = \
                [predecessor.id for predecessor in module.predecessors if predecessor in self.cluster.modules]
            self.loc[self.verification_obj_desc['id']] += self.__get_module_loc(ccs)

        if 'maximum verification object size' in self.conf \
                and self.loc[self.verification_obj_desc['id']] > self.conf['maximum verification object size']:
            self.logger.debug('Linux kernel verification object "{0}" is rejected since it exceeds maximum size'.format(
                self.verification_obj_desc['id']))
            self.verification_obj_desc = None
            return
        elif 'minimum verification object size' in self.conf \
                and self.loc[self.verification_obj_desc['id']] < self.conf['minimum verification object size']:
            self.logger.debug('Linux kernel verification object "{0}" is rejected since it is less than minimum size'
                              .format(self.verification_obj_desc['id']))
            self.verification_obj_desc = None
            return

        self.logger.debug(
            'Linux kernel verification object groups are "{0}"'.format(self.verification_obj_desc['grps']))

        self.logger.debug(
            'Linux kernel verification object dependencies are "{0}"'.format(self.verification_obj_desc['deps']))

        self.verification_obj_desc_file = '{0}.json'.format(self.verification_obj_desc['id'])
        if os.path.isfile(self.verification_obj_desc_file):
            raise FileExistsError('Linux kernel verification object description file "{0}" already exists'.format(
                self.verification_obj_desc_file))
        self.logger.debug('Dump Linux kernel verification object description for module "{0}" to file "{1}"'.format(
            self.module, self.verification_obj_desc_file))
        dir_path = os.path.dirname(self.verification_obj_desc_file).encode('utf8')
        if dir_path:
            os.makedirs(dir_path, exist_ok=True)

        # Add dir to exlcuded from cleaning by lkvog
        root_dir_id = self.verification_obj_desc_file.split('/')[0]
        if root_dir_id not in self.dynamic_excluded_clean:
            self.logger.debug("Add excl {0}".format(root_dir_id))
            self.dynamic_excluded_clean.append(root_dir_id)

        callgraph = self._generate_analysis_data()
        callgraph_file = "{0}_callgraph.json".format(self.verification_obj_desc['id'])
<<<<<<< HEAD
        # Todo: check that this does not break runs with working directories cleaning. Note that by callgraph_file other
        # todo: components cannot search for this file.
        self.verification_obj_desc['callgraph'] = os.path.relpath(os.path.join(os.path.curdir, callgraph_file),
                                                                  os.path.join(self.conf["main working directory"],
                                                                               os.path.pardir))
=======
        self.verification_obj_desc['callgraph'] = callgraph_file
>>>>>>> 808d720e
        with open(callgraph_file, 'w', encoding='utf-8') as fp:
            json.dump(callgraph, fp, ensure_ascii=False, sort_keys=True, indent=4)

        with open(self.verification_obj_desc_file, 'w', encoding='utf8') as fp:
            json.dump(self.verification_obj_desc, fp, ensure_ascii=False, sort_keys=True, indent=4)

        # Count the number of successfully generated verification object descriptions.
        self.verification_obj_desc_num += 1

    def _generate_analysis_data(self):
        call_graph = self.clade.get_callgraph()

        allowed_files = set()
        cc = self.clade.get_cc()

        # Collect all files that will be included into group callgraph
        for grp in self.verification_obj_desc['grps']:
            for file in grp['CCs']:
                full_desc = cc.load_json_by_id(file)
                allowed_files.update(full_desc['deps'].keys())
                allowed_files.update(full_desc['in'])

        return {
            'callgraph': self._generate_callgraph(allowed_files, call_graph),
            'variables': self._generate_variables(allowed_files, call_graph),
<<<<<<< HEAD
            'macros': self._generate_macros(allowed_files, call_graph)
=======
            'macros': self._generate_macros(allowed_files, call_graph),
            'typedefs': self._generate_typedefs(allowed_files, call_graph)
>>>>>>> 808d720e
        }

    def _generate_callgraph(self, allowed_files, call_graph):
        call_graph_dict = call_graph.load_callgraph()
        group_callgraph = {}

        for func, files in call_graph_dict.items():
            for file, descs in files.items():
                if file in allowed_files or file == 'unknown':

                    # Firstly, copy all desc
                    group_callgraph.setdefault(func, {})
                    group_callgraph[func][file] = dict(descs)

                    # Then, for these four types ('declared_in' also) clear and fill with only allowed files
                    for type in ('called_in', 'calls', 'used_in_func'):
                        if type in descs:
                            group_callgraph[func][file][type] = {}
                            for called_func, called_files in descs[type].items():
                                for called_file, called_file_descs in called_files.items():
                                    if called_file in allowed_files:
                                        group_callgraph[func][file][type].setdefault(called_func, {})
                                        group_callgraph[func][file][type][called_func][called_file] = called_file_descs
                    if 'declared_in' in descs:
                        call_graph_dict[func][file]['declared_in'] = {}
                        for decl_file, decl_descs in descs['declared_in'].items():
                            if decl_file in allowed_files:
                                group_callgraph[func][file]['declared_in'].setdefault(decl_file, {})
                                group_callgraph[func][file]['declared_in'][decl_file] = decl_descs

                    # Remove if empty
                    if not group_callgraph[func][file].get('called_in') \
                            and not group_callgraph[func][file].get('calls') \
                            and not group_callgraph[func][file].get('declared_in') \
                            and not group_callgraph[func][file].get('used_in_func'):
                        group_callgraph[func][file] = {}

                # Remove if empty
                if func in group_callgraph and not group_callgraph[func].get(file, True):
                    del group_callgraph[func][file]
            # Remove if empty
            if not group_callgraph.get(func, True):
                del group_callgraph[func]
        return group_callgraph

    def _generate_variables(self, allowed_files, call_graph):
        variables_dict = call_graph.load_variables()
        group_variables = []
        for var_desc in variables_dict:
            if var_desc.get('path') in allowed_files:
                group_variables.append(var_desc)
        return group_variables

    def _generate_macros(self, allowed_files, call_graph):
        macros_dict = call_graph.load_macros()
        group_macros = {}
        for macro, macro_desc in macros_dict.items():
            new_macro_desc = {}
            for file, desc in macro_desc.items():
                if file in allowed_files:
                    new_macro_desc[file] = desc
            if new_macro_desc:
                group_macros[macro] = new_macro_desc
        return group_macros

<<<<<<< HEAD
=======
    def _generate_typedefs(self, allowed_files, call_graph):
        typedefs_dict = call_graph.load_typedefs()
        typedefs = {}
        for file, desc in typedefs_dict.items():
            if file in allowed_files:
                typedefs[file] = desc
        return typedefs

>>>>>>> 808d720e
    def _get_dependencies(self):
        module_by_file = {}
        for module in self.modules:
            for file in self.modules[module]['in files']:
                module_by_file[file] = module

        call_graph = self.clade.get_callgraph()
        call_graph_dict = call_graph.load_callgraph()
        dependencies = []
        for func in call_graph_dict:
            file = list(call_graph_dict[func].keys())[0]
            module = module_by_file.get(file)
            if not module:
                continue
            for called_func in call_graph_dict[func][file].get('calls', []):
                called_file = list(call_graph_dict[func][file]['calls'][called_func].keys())[0]
                called_module = module_by_file.get(called_file)
                if not called_module:
                    continue
                if module != called_module:
                    dependencies.append((module, called_func, called_module))

        return dependencies

    def __get_module_loc(self, cc_full_desc_files):
        loc = 0
        return loc
        # TODO: get from clade
        for cc_full_desc_file in cc_full_desc_files:
            #TODO extract files more accurately
            with open(os.path.join(self.conf['main working directory'], cc_full_desc_file), encoding='utf8') as fp:
            #with open(os.path.join(self.conf['main working directory'], cc_full_desc_file), encoding='utf8') as fp:
                cc_full_desc = json.load(fp)
            for file in cc_full_desc['in']:
                # Simple file's line counter
                #TODO extact files more accurately
                with open(file) as fp:
                #with open(os.path.join(self.conf['main working directory'], cc_full_desc['cwd'], file),
                          #encoding='utf8', errors='ignore') as fp:
                    loc += sum(1 for _ in fp)
        return loc

    def _parse_linux_kernel_mod_function_deps(self):
        if 'module dependencies file' in self.conf['Linux kernel']:
            deps_file = core.utils.find_file_or_dir(self.logger, self.conf['main working directory'],
                                                    self.conf['Linux kernel']['module dependencies file'])
            dependencies = []
            with open(deps_file, encoding='utf-8') as fp:
                for line in fp:

                    # Remove newline symbols
                    if line[-1] == '\n':
                        line = line[:-1]

                    #line = re.subn(r'\.ko', '.o', line)[0]
                    splts = line.split(' ')

                    # Format is 'first_modules needs "func": second_module'
                    first_module = splts[0]
                    second_module = splts[3]
                    func = splts[2]

                    # Remove quotes and semicolon around function
                    func = func[1:-2]

                    KERNEL_PREFIX = 'kernel/'
                    EXTRA_PREFIX = 'extra/'
                    EXT_PREFIX = 'ext-modules/'

                    # Remove 'kernel/' and useless path prefix
                    first_module, second_module = (m if not m.startswith(KERNEL_PREFIX) else m[len(KERNEL_PREFIX):]
                                                for m in (first_module, second_module))

                    # Replace 'extra/' and remove useless path prefix
                    first_module, second_module = (m if not m.startswith(EXTRA_PREFIX) else EXT_PREFIX + m[len(EXTRA_PREFIX):]
                                                for m in (first_module, second_module))

                    dependencies.append((second_module, func, first_module))
            return dependencies
        else:
            return None

    def _parse_sizes_from_file(self):
        if 'module sizes file' in self.conf['Linux kernel']:
            sizes_file = core.utils.find_file_or_dir(self.logger, self.conf['main working directory'],
                                                     self.conf['Linux kernel']['module sizes file'])
            with open(sizes_file, encoding='utf8') as fp:
                return json.load(fp)
        else:
            return None

    def __get_builtin_modules(self):
        for dir in os.listdir(self.linux_kernel['work src tree']):
            # Skip dirs that doesn't contain Makefile or Kconfig file
            if os.path.isdir(os.path.join(self.linux_kernel['work src tree'], dir)) \
                    and os.path.isfile(os.path.join(self.linux_kernel['work src tree'], dir, 'Makefile')) \
                    and os.path.isfile(os.path.join(self.linux_kernel['work src tree'], dir, 'Kconfig')):
                # Run script that creates 'modules.builtin' file
                core.utils.execute(self.logger, ['make', '-f', os.path.join('scripts', 'Makefile.modbuiltin'),
                                                 'obj={0}'.format(dir), 'srctree=.'],
                                   cwd=self.linux_kernel['work src tree'])

        # Just walk through the dirs and process 'modules.builtin' files
        result_modules = set()
        for dir, dirs, files in os.walk(self.linux_kernel['work src tree']):
            if os.path.samefile(self.linux_kernel['work src tree'], dir):
                continue
            if 'modules.builtin' in files:
                with open(os.path.join(dir, 'modules.builtin'), 'r', encoding='utf-8') as fp:
                    for line in fp:
                        result_modules.add(line[len('kernel/'):-1])
        return result_modules

    """
    def __build_dependencies(self):
        reverse_provided = {}
        dependencies = []

        # Build a dictionary for extracting module by export function
        for module in self.list_modules:
            for desc in self.linux_kernel_build_cmd_out_file_desc[module]:
                for provided_function in desc.get('provided functions', tuple()):
                    reverse_provided[provided_function] = module.replace('.ko', '.o')

        for module in self.list_modules:
            for desc in self.linux_kernel_build_cmd_out_file_desc[module]:
                for required_function in desc.get('required functions', tuple()):
                    if required_function in reverse_provided:
                        dependencies.append((reverse_provided[required_function], required_function,
                                             module.replace('.ko', '.o')))

        self.logger.debug("Going to write deps")
        with open("dependencies.txt", 'w', encoding='utf-8') as fp:
            for m1, f, m2 in dependencies:
                fp.write('{0} needs "{1}": {2}\n'.format(m2, f, m1))

        return sorted(dependencies)
    """

    """
    def __get_module_sizes(self):
        sizes = {}

        for module in self.list_modules:
            for desc in self.linux_kernel_build_cmd_out_file_desc[module]:
                sizes[module.replace('.ko', '.o')] = desc.get('output size', 0)

        return sizes
    """<|MERGE_RESOLUTION|>--- conflicted
+++ resolved
@@ -457,15 +457,11 @@
 
         callgraph = self._generate_analysis_data()
         callgraph_file = "{0}_callgraph.json".format(self.verification_obj_desc['id'])
-<<<<<<< HEAD
         # Todo: check that this does not break runs with working directories cleaning. Note that by callgraph_file other
         # todo: components cannot search for this file.
         self.verification_obj_desc['callgraph'] = os.path.relpath(os.path.join(os.path.curdir, callgraph_file),
                                                                   os.path.join(self.conf["main working directory"],
                                                                                os.path.pardir))
-=======
-        self.verification_obj_desc['callgraph'] = callgraph_file
->>>>>>> 808d720e
         with open(callgraph_file, 'w', encoding='utf-8') as fp:
             json.dump(callgraph, fp, ensure_ascii=False, sort_keys=True, indent=4)
 
@@ -491,12 +487,8 @@
         return {
             'callgraph': self._generate_callgraph(allowed_files, call_graph),
             'variables': self._generate_variables(allowed_files, call_graph),
-<<<<<<< HEAD
-            'macros': self._generate_macros(allowed_files, call_graph)
-=======
             'macros': self._generate_macros(allowed_files, call_graph),
             'typedefs': self._generate_typedefs(allowed_files, call_graph)
->>>>>>> 808d720e
         }
 
     def _generate_callgraph(self, allowed_files, call_graph):
@@ -562,8 +554,6 @@
                 group_macros[macro] = new_macro_desc
         return group_macros
 
-<<<<<<< HEAD
-=======
     def _generate_typedefs(self, allowed_files, call_graph):
         typedefs_dict = call_graph.load_typedefs()
         typedefs = {}
@@ -572,7 +562,6 @@
                 typedefs[file] = desc
         return typedefs
 
->>>>>>> 808d720e
     def _get_dependencies(self):
         module_by_file = {}
         for module in self.modules:
