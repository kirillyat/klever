--- conflicted
+++ resolved
@@ -37,17 +37,12 @@
           "production": true
         },
         {
-<<<<<<< HEAD
           "uuid": "4875d03e-e7e0-4fda-9611-9d74487afdec",
           "name": "Android loadable kernel modules sample",
           "directory": "linux/android loadable kernel modules sample",
 	  "production": true
 	},
 	{
-          "uuid": "d8d5d104-5651-11eb-ae93-0242ac130002",
-          "name": "File systems sample",
-          "directory": "linux/filesystems sample",
-=======
           "uuid": "573d4ea2-574b-4f7b-b86c-79182d9e1502",
           "name": "Loadable kernel modules sample (ARM)",
           "directory": "linux/loadable kernel modules sample arm",
@@ -57,7 +52,6 @@
           "uuid": "019debae-9991-421c-bfd8-53e3c38b4b37",
           "name": "Loadable kernel modules sample (ARM64)",
           "directory": "linux/loadable kernel modules sample arm64",
->>>>>>> c5d1a184
           "production": true
         },
         {
