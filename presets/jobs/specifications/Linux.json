{
  "templates": {
    "loadable kernel modules and kernel subsystems": {
      "plugins": [
        {
          "name": "EMG",
          "options": {
            "entry point": "main",
            "initialize requirements": true,
            "check final state": true,
            "macros white list": "linux/emg/macros white list.json",
            "generators options": [
              {
                "linuxModule": {
                  "callback comment": "Invoke callback {0} from {1}.",
                  "action comments": {
                    "dispatch": {
                      "register": "Register {} callbacks.",
                      "instance_register": "Register {} callbacks.",
                      "deregister": "Deregister {} callbacks.",
                      "instance_deregister": "Deregister {} callbacks.",
                      "irq_register": "Register {} interrupt handler.",
                      "irq_deregister": "Deregister {} interrupt handler."
                    },
                    "receive": {
                      "register": "Begin {} callbacks invocations scenario.",
                      "instance_register": "Begin {} callbacks invocations scenario.",
                      "deregister": "Finish {} callbacks invocations scenario.",
                      "instance_deregister": "Finish {} callbacks invocations scenario."
                    }
                  }
                }
              },
              {
                "linuxInsmod": {
                  "init": "module_init",
                  "exit": "module_exit",
                  "kernel_initialization": [
                    "early_initcall",
                    "pure_initcall",
                    "core_initcall",
                    "core_initcall_sync",
                    "postcore_initcall",
                    "postcore_initcall_sync",
                    "arch_initcall",
                    "arch_initcall_sync",
                    "subsys_initcall",
                    "subsys_initcall_sync",
                    "fs_initcall",
                    "fs_initcall_sync",
                    "rootfs_initcall",
                    "device_initcall",
                    "device_initcall_sync",
                    "late_initcall",
                    "late_initcall_sync",
                    "console_initcall",
                    "security_initcall"
                  ],
                  "kernel": false
                }
              },
              {
                "genericManual": {"enforce replacement": true}
              }
            ],
            "translation options": {
              "allocate external": false,
              "simple control functions calls": true,
              "environment model file": "environment_model.c",
              "additional headers": [
                "ldv/linux/common.h",
                "ldv/linux/err.h",
                "ldv/verifier/common.h",
                "ldv/verifier/gcc.h",
                "ldv/verifier/nondet.h",
                "ldv/verifier/memory.h",
                "ldv/verifier/thread.h"
              ]
            }
          }
        },
        {
          "name": "RSG",
          "options": {
            "common sets model": "counter",
            "model compiler input file": "scripts/mod/empty.c",
            "common models": [
              "common/inline_asm.c",
              "linux/arch/asm/current.c",
              "linux/arch/asm/atomic.c",
              "linux/drivers/base/dd.c",
              "linux/drivers/base/devres.c",
              "linux/drivers/base/firmware_loader.c",
              "linux/drivers/i2c/i2c-core-smbus.c",
              "linux/drivers/media/v4l2-core/v4l2-i2c.c",
              "linux/drivers/video/fbdev/core/fbsysfs.c",
              "linux/drivers/spi.c",
              "linux/err.c",
              "linux/fs/dcache/dcache.c",
              "linux/kernel/panic.c",
              "linux/common.c",
<<<<<<< HEAD
              "linux/lib/string.c",
=======
              "linux/lib/bitmap.c",
              "linux/lib/find_bit.common.c",
>>>>>>> 81142869
              "linux/mm/slab.c",
              "linux/mm/util.c",
              "linux/mm/vmalloc.c",
              "linux/verifier/memory.c",
              "verifier/common.c",
              "verifier/gcc.c",
              "verifier/nondet.c"
            ]
          }
        },
        {
          "name": "Weaver",
          "options": {"LDV inline Assembler header file": "ldv/common/inline_asm.h"}
        },
        {
          "name": "FVTP",
          "options": {
            "merge source files": true,
            "verifier profile": "reachability",
            "verifier": {
              "name": "CPAchecker",
              "version": "klever_fixes:36955"
            }
          }
        }
      ]
    },
    "argument signatures for loadable kernel modules and kernel subsystems": {
      "template": "loadable kernel modules and kernel subsystems",
      "plugins": [
        {"name": "EMG"},
        {
          "name": "ASE",
          "options": {"algorithm": "COMPLEX_ID"}
        },
        {"name": "TR"},
        {"name": "RSG"},
        {"name": "Weaver"},
        {"name": "FVTP"}
      ]
    },
    "memory safety for loadable kernel modules and kernel subsystems": {
      "template": "loadable kernel modules and kernel subsystems",
      "plugins": [
        {
          "name": "EMG",
          "options": {
            "translation options": {
              "allocate external": true,
              "environment model file": "environment_model.c",
              "additional headers": [
                "ldv/linux/common.h",
                "ldv/linux/err.h",
                "ldv/verifier/common.h",
                "ldv/verifier/gcc.h",
                "ldv/verifier/nondet.h",
                "ldv/verifier/memory.h",
                "ldv/verifier/thread.h"
              ]
            }
          }
        },
        {
          "name": "RSG",
          "options": {"models": [
            "common/list.c",
            "linux/alloc/common.c",
            "linux/drivers/usb/core/usb/message.c",
            "linux/memory safety/memory.c"
          ]}
        },
        {"name": "Weaver"},
        {
          "name": "FVTP",
          "options": {
            "verifier profile": "memory checking",
            "verifier": {
              "name": "CPAchecker",
              "version": "klever_fixes:36955"
            }
          }
        }
      ]
    },
    "concurrency safety for loadable kernel modules and kernel subsystems": {
      "template": "loadable kernel modules and kernel subsystems",
      "plugins": [
        {
          "name": "EMG",
          "options": {
            "check final state": false,
            "translation options": {
              "self parallel processes": false,
              "simple control functions calls": false,
              "do not skip signals": true,
              "not self parallel processes": ["linux/insmod"],
              "not self parallel processes from categories": ["usb"],
              "not self parallel processes from scenarios": ["usb_serial_scenario"],
              "direct control functions calls": false,
              "allocate external": false,
              "environment model file": "environment_model.c",
              "additional headers": [
                "ldv/linux/common.h",
                "ldv/linux/err.h",
                "ldv/verifier/common.h",
                "ldv/verifier/gcc.h",
                "ldv/verifier/nondet.h",
                "ldv/verifier/memory.h",
                "ldv/verifier/thread.h"
              ]
            }
          }
        },
        {
          "name": "RSG",
          "options": {"models": ["linux/concurrency safety/synchronization primitives.c"]}
        },
        {"name": "Weaver"},
        {
          "name": "FVTP",
          "options": {
            "verifier profile": "race checking",
            "verifier": {
              "name": "CPAchecker",
              "version": "CPALockator-combat-mode:36901"
            },
            "result processing": {
              "expect several witnesses": true
            }
          }
        }
      ]
    }
  },
  "requirement specifications": {
    "description": "Linux requirement specifications",
    "template": "loadable kernel modules and kernel subsystems",
    "children": [
      {
        "identifier": "alloc",
        "children": [
          {
            "identifier": "irq",
            "description": "...",
            "plugins": [{
              "name": "RSG",
              "options": {"models": [
                "linux/alloc/common.c",
                "linux/alloc/irq.c"
              ]}
            }]
          },
          {
            "identifier": "spinlock",
            "description": "...",
            "template": "argument signatures for loadable kernel modules and kernel subsystems",
            "plugins": [
              {
                "name": "ASE",
                "options": {"request aspects": ["linux/kernel/locking/spinlock.request.aspect"]}
              },
              {
                "name": "TR",
                "options": {"templates": [
                  "linux/kernel/locking/spinlock.c.tmpl",
                  "linux/kernel/locking/spinlock.aspect.tmpl"
                ]}
              },
              {
                "name": "RSG",
                "options": {"models": [
                  {
                    "model": "$linux/kernel/locking/spinlock.c",
                    "options": {"sets model": "flag"}
                  },
                  "linux/alloc/common.c",
                  "linux/alloc/spinlock.c"
                ]}
              }
            ]
          },
          {
            "identifier": "usb lock",
            "description": "...",
            "plugins": [{
              "name": "RSG",
              "options": {"models": [
                "linux/alloc/common.c",
                "linux/alloc/usb lock.c"
              ]}
            }]
          }
        ]
      },
      {
        "identifier": "arch",
        "children": [
          {
            "identifier": "asm",
            "children": [
              {
                "identifier": "dma-mapping",
                "description": "...",
                "plugins": [{
                  "name": "RSG",
                  "options": {"models": ["linux/arch/asm/dma-mapping.c"]}
                }]
              }
            ]
          },
          {
            "identifier": "mm",
            "children": [{
              "identifier": "ioremap",
              "description": "...",
              "plugins": [{
                "name": "RSG",
                "options": {"models": ["linux/arch/mm/ioremap.c"]}
              }]
            }]
          }
        ]
      },
      {
        "identifier": "block",
        "children": [
          {
            "identifier": "blk-core",
            "children": [
              {
                "identifier": "queue",
                "description": "...",
                "plugins": [{
                  "name": "RSG",
                  "options": {"models": ["linux/block/blk-core/queue.c"]}
                }]
              },
              {
                "identifier": "request",
                "description": "...",
                "plugins": [{
                  "name": "RSG",
                  "options": {"models": ["linux/block/blk-core/request.c"]}
                }]
              }
            ]
          },
          {
            "identifier": "genhd",
            "description": "...",
            "plugins": [{
              "name": "RSG",
              "options": {"models": ["linux/block/genhd.c"]}
            }]
          }
        ]
      },
      {
        "identifier": "concurrency safety",
        "description": "Linux concurrency safety",
        "template": "concurrency safety for loadable kernel modules and kernel subsystems"
      },
      {
        "identifier": "concurrency safety rcu",
        "description": "Linux concurrency safety for rcu synchronization",
        "template": "concurrency safety for loadable kernel modules and kernel subsystems",
        "plugins": [{
          "name": "RSG",
          "options": {"models": [
            "linux/concurrency safety/synchronization primitives.c",
            "linux/concurrency safety/rcuraces.c"]}
        },
        {
          "name": "FVTP",
          "options": {
            "verifier profile": "race checking rcu"
          }
        }]
      },
      {
        "identifier": "drivers",
        "children": [
          {
            "identifier": "base",
            "children": [{
              "identifier": "class",
              "description": "...",
              "plugins": [{
                "name": "RSG",
                "options": {"models": ["linux/drivers/base/class.c"]}
              }]
            }]
          },
          {
            "identifier": "usb",
            "children": [
              {
                "identifier": "core",
                "children": [
                  {
                    "identifier": "usb",
                    "children": [
                      {
                        "identifier": "coherent",
                        "description": "...",
                        "plugins": [{
                          "name": "RSG",
                          "options": {"models": ["linux/drivers/usb/core/usb/coherent.c"]}
                        }]
                      },
                      {
                        "identifier": "dev",
                        "description": "...",
                        "plugins": [{
                          "name": "RSG",
                          "options": {"models": ["linux/drivers/usb/core/usb/dev.c"]}
                        }]
                      }
                    ]
                  },
                  {
                    "identifier": "driver",
                    "description": "Error handling for usb register in probe()",
                    "plugins": [{
                      "name": "RSG",
                      "options": {"models": ["linux/drivers/usb/core/driver.c"]}
                    }]
                  },
                  {
                    "identifier": "urb",
                    "description": "...",
                    "plugins": [
                      {
                        "name": "RSG",
                        "options": {"models": ["linux/drivers/usb/core/urb.c"]}
                      },
                      {
                        "name": "FVTP",
                        "options": {
                          "verifier profile": "reachability with heap arrays",
                          "verifier": {
                            "name": "CPAchecker",
                            "version": "klever_fixes:36955"
                          }
                        }
                      }
                    ]
                  }
                ]
              },
              {
                "identifier": "gadget",
                "children": [{
                  "identifier": "udc-core",
                  "description": "...",
                  "plugins": [{
                    "name": "RSG",
                    "options": {"models": ["linux/drivers/usb/gadget/udc-core.c"]}
                  }]
                }]
              }
            ]
          },
          {
            "identifier": "clk1",
            "description": "...",
            "template": "argument signatures for loadable kernel modules and kernel subsystems",
            "plugins": [
              {
                "name": "ASE",
                "options": {"request aspects": ["linux/drivers/clk1.request.aspect"]}
              },
              {
                "name": "TR",
                "options": {"templates": [
                  "linux/drivers/clk1.c.tmpl",
                  "linux/drivers/clk1.aspect.tmpl"
                ]}
              },
              {
                "name": "RSG",
                "options": {"models": ["$linux/drivers/clk1.c"]}
              }
            ]
          },
          {
            "identifier": "clk2",
            "description": "...",
            "template": "argument signatures for loadable kernel modules and kernel subsystems",
            "plugins": [
              {
                "name": "ASE",
                "options": {"request aspects": ["linux/drivers/clk2.request.aspect"]}
              },
              {
                "name": "TR",
                "options": {"templates": [
                  "linux/drivers/clk2.c.tmpl",
                  "linux/drivers/clk2.aspect.tmpl"
                ]}
              },
              {
                "name": "RSG",
                "options": {"models": ["$linux/drivers/clk2.c"]}
              }
            ]
          }
        ]
      },
      {
        "identifier": "empty",
        "description": "..."
      },
      {
        "identifier": "fs",
        "children": [{
          "identifier": "sysfs",
          "children": [{
            "identifier": "group",
            "description": "...",
            "plugins": [{
              "name": "RSG",
              "options": {"models": ["linux/fs/sysfs/group.c"]}
            }]
          }]
        }]
      },
      {
        "identifier": "kernel",
        "children": [
          {
            "identifier": "locking",
            "children": [
              {
                "identifier": "mutex",
                "description": "...",
                "template": "argument signatures for loadable kernel modules and kernel subsystems",
                "plugins": [
                  {
                    "name": "ASE",
                    "options": {"request aspects": ["linux/kernel/locking/mutex.request.aspect"]}
                  },
                  {
                    "name": "TR",
                    "options": {"templates": [
                      "linux/kernel/locking/mutex.c.tmpl",
                      "linux/kernel/locking/mutex.aspect.tmpl"
                    ]}
                  },
                  {
                    "name": "RSG",
                    "options": {"models": [{
                      "model": "$linux/kernel/locking/mutex.c",
                      "options": {"sets model": "flag"}
                    }]}
                  }
                ]
              },
              {
                "identifier": "rwlock",
                "description": "...",
                "plugins": [{
                  "name": "RSG",
                  "options": {"models": ["linux/kernel/locking/rwlock.c"]}
                }]
              },
              {
                "identifier": "spinlock",
                "description": "...",
                "template": "argument signatures for loadable kernel modules and kernel subsystems",
                "plugins": [
                  {
                    "name": "ASE",
                    "options": {"request aspects": ["linux/kernel/locking/spinlock.request.aspect"]}
                  },
                  {
                    "name": "TR",
                    "options": {"templates": [
                      "linux/kernel/locking/spinlock.c.tmpl",
                      "linux/kernel/locking/spinlock.aspect.tmpl"
                    ]}
                  },
                  {
                    "name": "RSG",
                    "options": {"models": [{
                      "model": "$linux/kernel/locking/spinlock.c",
                      "options": {"sets model": "flag"}
                    }]}
                  }
                ]
              }
            ]
          },
          {
            "identifier": "module",
            "description": "...",
            "plugins": [{
              "name": "RSG",
              "options": {"models": ["linux/kernel/module.c"]}
            }]
          },
          {
            "identifier": "rcu",
            "children": [
              {
                "identifier": "update",
                "children": [
                  {
                    "identifier": "lock bh",
                    "description": "...",
                    "plugins": [{
                      "name": "RSG",
                      "options": {"models": ["linux/kernel/rcu/update/lock bh.c"]}
                    }]
                  },
                  {
                    "identifier": "lock sched",
                    "description": "...",
                    "plugins": [{
                      "name": "RSG",
                      "options": {"models": ["linux/kernel/rcu/update/lock sched.c"]}
                    }]
                  },
                  {
                    "identifier": "lock",
                    "description": "...",
                    "plugins": [{
                      "name": "RSG",
                      "options": {"models": ["linux/kernel/rcu/update/lock.c"]}
                    }]
                  }
                ]
              },
              {
                "identifier": "srcu",
                "description": "...",
                "plugins": [{
                  "name": "RSG",
                  "options": {"models": ["linux/kernel/rcu/srcu.c"]}
                }]
              }
            ]
          },
          {
            "identifier": "sched",
            "children": [{
              "identifier": "completion",
              "description": "...",
              "template": "argument signatures for loadable kernel modules and kernel subsystems",
              "plugins": [
                {
                  "name": "ASE",
                  "options": {"request aspects": ["linux/kernel/sched/completion.request.aspect"]}
                },
                {
                  "name": "TR",
                  "options": {"templates": [
                    "linux/kernel/sched/completion.c.tmpl",
                    "linux/kernel/sched/completion.aspect.tmpl"
                  ]}
                },
                {
                  "name": "RSG",
                  "options": {"models": ["$linux/kernel/sched/completion.c"]}
                }
              ]
            }]
          }
        ]
      },
      {
        "identifier": "lib",
        "children": [
          {
            "identifier": "find_bit",
            "description": "...",
            "plugins": [{
              "name": "RSG",
              "options": {"models": ["linux/lib/find_bit.c"]}
            }]
          },
          {
            "identifier": "idr",
            "description": "...",
            "template": "argument signatures for loadable kernel modules and kernel subsystems",
            "plugins": [
              {
                "name": "ASE",
                "options": {"request aspects": ["linux/lib/idr.request.aspect"]}
              },
              {
                "name": "TR",
                "options": {"templates": [
                  "linux/lib/idr.c.tmpl",
                  "linux/lib/idr.aspect.tmpl"
                ]}
              },
              {
                "name": "RSG",
                "options": {"models": ["$linux/lib/idr.c"]}
              }
            ]
          }
        ]
      },
      {
        "identifier":  "memory safety",
        "description": "Linux memory safety",
        "template": "memory safety for loadable kernel modules and kernel subsystems"
      },
      {
        "identifier": "net",
        "children": [
          {
            "identifier": "core",
            "children": [
              {
                "identifier": "dev",
                "description": "Error handling for netdev in probe()",
                "plugins": [{
                  "name": "RSG",
                  "options": {"models": ["linux/net/core/dev.c"]}
                }]
              },
              {
                "identifier": "rtnetlink",
                "description": "...",
                "plugins": [{
                  "name": "RSG",
                  "options": {"models": ["linux/net/core/rtnetlink.c"]}
                }]
              },
              {
                "identifier": "sock",
                "description": "...",
                "plugins": [{
                  "name": "RSG",
                  "options": {"models": ["linux/net/core/sock.c"]}
                }]
              }
            ]
          }
        ]
      },
      {
        "identifier": "test",
        "children": [
          {
            "identifier": "environment model specifications",
            "description": "Requirement intended for testing environment model specifications and the generator",
            "plugins": [{
              "name": "RSG",
              "options": {"models": ["linux/emg/test_model.c"]}
            }]
          },
          {
            "identifier": "environment model specifications with function pointer analysis",
            "description": "Requirement intended for testing environment model specifications and generator with function pointer analysis",
            "plugins": [
              {
                "name": "RSG",
                "options": {"models": ["linux/emg/test_model.c"]}
              },
              {
                "name": "FVTP",
                "options": {
                  "verifier profile": "reachability with function pointers",
                  "verifier": {
                    "name": "CPAchecker",
                    "version": "klever_fixes:36955"
                  }
                }
              }
            ]
          },
          {
            "identifier": "common",
            "description": "...",
            "plugins": [{
              "name": "RSG",
              "options": {"models": ["common/test.c"]}
            }]
          },
          {
            "identifier": "common with heap arrays",
            "description": "...",
            "plugins": [
              {
                "name": "RSG",
                "options": {"models": ["common/test.c"]}
              },
              {
                "name": "FVTP",
                "options": {
                  "verifier profile": "reachability with heap arrays",
                  "verifier": {
                    "name": "CPAchecker",
                    "version": "klever_fixes:36955"
                  }
                }
              }
            ]
          },
          {
            "identifier": "memory safety",
            "description": "...",
            "template": "memory safety for loadable kernel modules and kernel subsystems",
            "plugins": [{
              "name": "RSG",
              "options": {"models": [
                "common/list.c",
                "common/test.c",
                "linux/alloc/common.c",
                "linux/drivers/usb/core/usb/message.c",
                "linux/memory safety/memory.c"
              ]}
            }]
          }
        ]
      },
      {
        "identifier": "staging",
        "children": [
          {
            "identifier": "alloc",
            "description": "...",
            "plugins": [{
              "name": "RSG",
              "options": {"models": ["linux/alloc/memory.c"]}
            }]
          },
          {
            "identifier": "fs",
            "children": [{
              "identifier": "char_dev",
              "description": "...",
              "plugins": [{
                "name": "RSG",
                "options": {"models": ["linux/fs/char_dev.c"]}
              }]
            }]
          },
          {
            "identifier": "mmc",
            "children": [{
              "identifier": "sdio_func",
              "description": "...",
              "plugins": [{
                "name": "RSG",
                "options": {"models": ["linux/mmc/sdio_func.c"]}
              }]
            }]
          }
        ]
      }
    ]
  }
}<|MERGE_RESOLUTION|>--- conflicted
+++ resolved
@@ -99,12 +99,9 @@
               "linux/fs/dcache/dcache.c",
               "linux/kernel/panic.c",
               "linux/common.c",
-<<<<<<< HEAD
-              "linux/lib/string.c",
-=======
               "linux/lib/bitmap.c",
               "linux/lib/find_bit.common.c",
->>>>>>> 81142869
+              "linux/lib/string.c",
               "linux/mm/slab.c",
               "linux/mm/util.c",
               "linux/mm/vmalloc.c",
