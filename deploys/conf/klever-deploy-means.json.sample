--- conflicted
+++ resolved
@@ -33,13 +33,9 @@
   },
   "Python3 Packages": {
     "For building and running Klever Bridge": [
-<<<<<<< HEAD
       "Django>=2",,
       "djangorestframework",
       "django-mptt",
-=======
-      "Django==2.1.7",
->>>>>>> 5eb363ce
       "gunicorn",
       "pika",
       "psycopg2",
