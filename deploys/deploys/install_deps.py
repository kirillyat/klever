--- conflicted
+++ resolved
@@ -91,19 +91,6 @@
 
         prev_deploy_info['Packages'] = sorted(prev_deploy_info['Packages'] + pckgs_to_install)
 
-<<<<<<< HEAD
-    if py_pckgs_to_install:
-        logger.info('Install Python3 packages:\n  {0}'.format('\n  '.join(py_pckgs_to_install)))
-        execute_cmd(logger, 'python3', '-m', 'pip', 'install', *py_pckgs_to_install)
-
-        # Remember what Python3 packages were installed just if everything went well.
-        if 'Python3 Packages' not in prev_deploy_info:
-            prev_deploy_info['Python3 Packages'] = []
-
-        prev_deploy_info['Python3 Packages'] = sorted(prev_deploy_info['Python3 Packages'] + py_pckgs_to_install)
-
-=======
->>>>>>> 0f99ee71
     if pckgs_to_update and update_pckgs:
         logger.info('Update packages:\n  {0}'.format('\n  '.join(pckgs_to_update)))
         for util in ('apt', 'dnf', 'yum', 'zypper'):
@@ -121,11 +108,6 @@
         else:
             raise RuntimeError('Your Linux distribution is not supported')
 
-<<<<<<< HEAD
-    if py_pckgs_to_update and update_py_pckgs:
-        logger.info('Update Python3 packages:\n  {0}'.format('\n  '.join(py_pckgs_to_update)))
-        execute_cmd(logger, 'python3', '-m', 'pip', 'install', '--upgrade', *py_pckgs_to_update)
-=======
     if 'Python' not in deploy_conf:
         logger.error('Deployment configuration file does not describe Python')
         sys.exit(errno.EINVAL)
@@ -139,7 +121,6 @@
     logger.info('Install/update Python3 packages')
     execute_cmd(logger, '/usr/local/python3-klever/bin/python3', '-m', 'pip', 'install', '--upgrade', '-r',
                 os.path.join(os.path.dirname(__file__), os.path.pardir, os.path.pardir, 'requirements.txt'))
->>>>>>> 0f99ee71
 
 
 def main():
