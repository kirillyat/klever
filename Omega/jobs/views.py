--- conflicted
+++ resolved
@@ -720,10 +720,7 @@
     response = HttpResponse(content_type="application/x-tar-gz")
     response["Content-Disposition"] = 'attachment; filename={0}'.format(job_tar.jobtar_name)
     response.write(job_tar.memory.read())
-<<<<<<< HEAD
-
-    return response
-=======
+
     return response
 
 
@@ -754,5 +751,4 @@
             return HttpResponse("<h1>Deleted files:</h1><ul>%s</ul>" %
                                 ''.join(deleted))
         return HttpResponse("<h1>Nothing to delete</h1>")
-    return HttpResponse("<h1>You are not the staff</h1>")
->>>>>>> 3c453634
+    return HttpResponse("<h1>You are not the staff</h1>")