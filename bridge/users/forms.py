#
# Copyright (c) 2014-2016 ISPRAS (http://www.ispras.ru)
# Institute for System Programming of the Russian Academy of Sciences
#
# Licensed under the Apache License, Version 2.0 (the "License");
# you may not use this file except in compliance with the License.
# You may obtain a copy of the License at
#
#     http://www.apache.org/licenses/LICENSE-2.0
#
# Unless required by applicable law or agreed to in writing, software
# distributed under the License is distributed on an "AS IS" BASIS,
# WITHOUT WARRANTIES OR CONDITIONS OF ANY KIND, either express or implied.
# See the License for the specific language governing permissions and
# limitations under the License.
#

from django import forms
from django.contrib.auth.models import User
from django.utils.translation import ugettext_lazy as _
from users.models import Extended
from bridge.settings import DEF_USER


class UserForm(forms.ModelForm):
    password = forms.CharField(widget=forms.PasswordInput())
    retype_password = forms.CharField(widget=forms.PasswordInput(), help_text=_('Confirmation'), required=True)

    def __init__(self, *args, **kwargs):
        super(UserForm, self).__init__(*args, **kwargs)
        self.fields['password'].label = _("Password")
        self.fields['retype_password'].label = _("Confirmation")
        self.fields['email'].label = _("Email")
        self.fields['first_name'].label = _("First name")
        self.fields['last_name'].label = _("Last name")

    def clean(self):
        cleaned_data = super(UserForm, self).clean()
        password = cleaned_data.get("password")
        retyped = cleaned_data.get("retype_password")
        if password != retyped:
            raise forms.ValidationError("Passwords don't match")

    class Meta:
        model = User
        fields = ('username', 'password', 'retype_password', 'email', 'first_name', 'last_name')
        widgets = {
            'username': forms.TextInput(),
            'email': forms.EmailInput(),
            'first_name': forms.TextInput(),
            'last_name': forms.TextInput()
        }


class EditUserForm(forms.ModelForm):

    new_password = forms.CharField(widget=forms.PasswordInput(attrs={'autocomplete': 'off'}), required=False)

    retype_password = forms.CharField(widget=forms.PasswordInput(attrs={'autocomplete': 'off'}), required=False)

    def __init__(self, *args, **kwargs):
        self.request = kwargs.pop('request', None)
        super(EditUserForm, self).__init__(*args, **kwargs)
        self.fields['new_password'].label = _("New password")
        self.fields['retype_password'].label = _("Confirmation")
        self.fields['first_name'].label = _("First name")
        self.fields['last_name'].label = _("Last name")

    def clean(self):
        cleaned_data = super(EditUserForm, self).clean()
        new_pass = cleaned_data.get("new_password")
        retyped = cleaned_data.get("retype_password")
        if new_pass != retyped:
            raise forms.ValidationError({'retype_password': _("Passwords don't match")})

    class Meta:
        model = User
        fields = ('new_password', 'retype_password', 'email', 'first_name', 'last_name')
        widgets = {
            'email': forms.EmailInput(),
            'first_name': forms.TextInput(),
            'last_name': forms.TextInput()
        }


class UserExtendedForm(forms.ModelForm):
    accuracy = forms.IntegerField(widget=forms.NumberInput(), min_value=0, max_value=10, initial=DEF_USER['accuracy'])

    def __init__(self, *args, **kwargs):
        super(UserExtendedForm, self).__init__(*args, **kwargs)
        self.fields['accuracy'].label = _("The number of significant figures")
        self.fields['language'].label = _("Language")
        self.fields['data_format'].label = _("Data format")
        self.fields['assumptions'].label = _("Error trace assumptions")
        self.fields['triangles'].label = _("Error trace closing triangles")

    class Meta:
        model = Extended
<<<<<<< HEAD
        fields = ('accuracy', 'data_format', 'language', 'assumptions')
        widgets = {
            'data_format': forms.Select(attrs={'class': 'ui selection dropdown'}),
            'language': forms.Select(attrs={'class': 'ui selection dropdown'}),
            'assumptions': forms.CheckboxInput(attrs={'class': 'hidden'})
=======
        fields = ('accuracy', 'data_format', 'language', 'first_name', 'last_name', 'assumptions', 'triangles')
        widgets = {
            'data_format': forms.Select(attrs={'class': 'ui selection dropdown'}),
            'language': forms.Select(attrs={'class': 'ui selection dropdown'}),
            'first_name': forms.TextInput(),
            'last_name': forms.TextInput(),
            'assumptions': forms.CheckboxInput(attrs={'class': 'hidden'}),
            'triangles': forms.CheckboxInput(attrs={'class': 'hidden'}),
>>>>>>> 0bad1a85
        }<|MERGE_RESOLUTION|>--- conflicted
+++ resolved
@@ -96,20 +96,10 @@
 
     class Meta:
         model = Extended
-<<<<<<< HEAD
-        fields = ('accuracy', 'data_format', 'language', 'assumptions')
+        fields = ('accuracy', 'data_format', 'language', 'assumptions', 'triangles')
         widgets = {
             'data_format': forms.Select(attrs={'class': 'ui selection dropdown'}),
             'language': forms.Select(attrs={'class': 'ui selection dropdown'}),
-            'assumptions': forms.CheckboxInput(attrs={'class': 'hidden'})
-=======
-        fields = ('accuracy', 'data_format', 'language', 'first_name', 'last_name', 'assumptions', 'triangles')
-        widgets = {
-            'data_format': forms.Select(attrs={'class': 'ui selection dropdown'}),
-            'language': forms.Select(attrs={'class': 'ui selection dropdown'}),
-            'first_name': forms.TextInput(),
-            'last_name': forms.TextInput(),
             'assumptions': forms.CheckboxInput(attrs={'class': 'hidden'}),
-            'triangles': forms.CheckboxInput(attrs={'class': 'hidden'}),
->>>>>>> 0bad1a85
+            'triangles': forms.CheckboxInput(attrs={'class': 'hidden'})
         }