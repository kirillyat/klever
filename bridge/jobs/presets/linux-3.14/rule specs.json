{
  "templates": {
    "Empty": {
      "description": "...",
      "plugins": ["Weaver"]
    },
    "Linux kernel modules": {
      "description": "...",
      "plugins": [
        {
          "SA": {
            "template aspect": "linux/emg/source_analysis.aspect.tmpl",
            "max arguments number": 30,
            "filter kernel functions": true
          }
        },
        {
          "EMG": {
            "specifications directory": "linux/",
            "entry point": "main",
            "interface categories options": {
              "callstack deep search": 3,
              "generate artificial categories": false
            },
            "intermediate model options": {
              "generate insmod scenario": true,
              "add missing activation signals": ["register", "instance_register", "irq_register"],
              "add missing deactivation signals": ["deregister", "instance_deregister", "irq_deregister"],
              "ignore missed callbacks": true,
              "roles map file": "linux/emg/roles match.json",
              "callback comment": "Invoke callback {0} from {1}.",
              "action comments": {
                "dispatch": {
                  "register": "Register {} callbacks.",
                  "instance_register": "Register {} callbacks.",
                  "deregister": "Deregister {} callbacks.",
                  "instance_deregister": "Deregister {} callbacks.",
                  "irq_register": "Register {} interrupt handler.",
                  "irq_deregister": "Deregister {} interrupt handler."
                },
                "receive": {
                  "register": "Begin {} callbacks invocations scenario.",
                  "instance_register": "Begin {} callbacks invocations scenario.",
                  "deregister": "Finish {} callbacks invocations scenario.",
                  "instance_deregister": "Finish {} callbacks invocations scenario."
                }
              }
            },
            "translation options": {
              "dump automata graphs": false,
              "implicit callback calls": true,
              "direct control functions calls": true,
              "nested automata": true,
              "pointer initialization": {
                "structures": true,
                "arrays": true,
                "functions": false,
                "unions": false,
                "primitives": false
              },
              "pointer free": {
                "structures": true,
                "arrays": true,
                "functions": false,
                "unions": false,
                "primitives": false
              },
              "allocate with sizeof": true,
              "allocate external": false
            },
            "additional aspects": ["linux/emg/emg.aspect"]
          }
        },
        {
          "RSG": {
            "common sets model": "counter",
            "common models": {
              "linux/drivers/base/dd.c": {"headers": ["linux/device.h"]},
              "linux/drivers/spi.c": {"headers": ["linux/spi/spi.h"]},
              "linux/mm/kzalloc.c": {},
              "linux/err.c": {},
              "linux/ldv/common.c": {
                "headers": {
                  "Linux 3.14 (base)": [
                    "linux/tty.h",
                    "linux/tty_driver.h",
                    "linux/usb.h",
                    "linux/usb/serial.h",
                    "linux/platform_device.h",
                    "linux/netdevice.h",
                    "linux/net.h",
                    "linux/timer.h",
                    "linux/interrupt.h",
                    "linux/seq_file.h",
                    "linux/i2c.h",
                    "linux/mod_devicetable.h",
                    "linux/device.h",
                    "linux/pm.h",
                    "linux/fs.h",
                    "linux/rtnetlink.h",
                    "net/mac80211.h",
                    "linux/iio/iio.h",
                    "linux/iio/triggered_buffer.h",
                    "linux/cdev.h",
                    "linux/miscdevice.h",
                    "linux/pci.h",
                    "linux/rtc.h",
                    "scsi/scsi_host.h",
                    "linux/pagemap.h",
                    "linux/poll.h"
                  ],
                  "Linux 3.5": {
                    "exclude": ["linux/iio/triggered_buffer.h"]
                  },
                  "Linux 3.2": {
                    "exclude": [
                      "linux/iio/iio.h",
                      "linux/iio/triggered_buffer.h"
                    ]
                  },
                  "Linux 2.6.33": {
                    "exclude": [
                      "linux/iio/iio.h",
                      "linux/iio/triggered_buffer.h"
                    ]
                  },
                  "Linux 4.6.7": {
                    "exclude": [
                      "linux/poll.h"
                    ]
                  }
                }
              },
              "verifier/gcc.c": {},
              "verifier/nondet.c": {},
              "verifier/memory.c": {}
            }
          }
        },
        "Weaver",
        {
          "FVTP": {
            "merge source files": true,
            "verifier profile": "reachability common Linux64",
            "verifier": {
              "name": "CPAchecker",
              "version": "ldv-bam:25523"
            },
            "result processing": {}
          }
        }
      ]
    },
    "Argument signatures for Linux kernel modules": {
      "description": "...",
      "template": "Linux kernel modules",
      "plugins": [
        "SA",
        "EMG",
        {
          "ASE": {"algorithm": "COMPLEX_ID"}
        },
        "TR",
        "RSG",
        "Weaver",
        "FVTP"
      ]
    }
  },
  "rule specifications": {
    "empty": {
      "description": "...",
      "template": "Empty"
    },
    "generic:memory": {
      "description": "Generic memory safety",
      "template": "Linux kernel modules",
      "EMG" : {
        "translation options": {
          "dump automata graphs": false,
          "direct control functions calls": true,
          "nested automata": true,
          "no actions composition": ["Condition"],
          "pointer initialization": {
            "structures": true,
            "arrays": true,
            "functions": false,
            "unions": false,
            "primitives": false
          },
          "pointer free": {
            "structures": true,
            "arrays": true,
            "functions": false,
            "unions": false,
            "primitives": false
          },
          "allocate with sizeof": true,
          "allocate external": true
        }
      },
      "RSG": {
        "models": {"generic/memory.c": {}},
        "verifier specifications": [
          "LTL(G valid-free)",
          "LTL(G valid-deref)",
          "LTL(G valid-memtrack)"
      ]},
      "FVTP": {
        "verifier profile": "memory checking Linux64",
        "verifier": {
          "name": "CPAchecker",
          "version": "smg_witness_for_ldv:24577"
        }
      }
    },
    "linux:empty": {
      "description": "...",
      "template": "Linux kernel modules"
    },
    "linux:emg:test": {
      "description": "Rule specification intended for testing environment model specifications and generator",
      "template": "Linux kernel modules",
      "RSG": {"models": {"linux/emg/test_model.c": {"bug kinds": ["linux:emg:test"]}}}
    },
    "linux:alloc:irq": {
      "description": "...",
      "template": "Linux kernel modules",
      "RSG": {"models": {
        "linux/ldv/irq.c": {},
        "linux/alloc/irq.c": {"bug kinds": [
          "linux:alloc:irq::wrong flags",
          "linux:alloc:irq::nonatomic"
        ]}
      }}
    },
    "linux:alloc:spinlock": {
      "description": "...",
      "template": "Argument signatures for Linux kernel modules",
      "ASE": {"request aspects": {"linux/kernel/locking/spinlock.request.aspect": {}}},
      "TR": {"templates": {
        "linux/kernel/locking/spinlock.c.tmpl": {},
        "linux/kernel/locking/spinlock.aspect.tmpl": {}
      }},
      "RSG": {"models": {
        "$linux/kernel/locking/spinlock.c": {"sets model": "flag"},
        "linux/alloc/spinlock.c": {"bug kinds": [
          "linux:alloc:spinlock::wrong flags",
          "linux:alloc:spinlock::nonatomic"
        ]}
      }}
    },
    "linux:alloc:usb lock": {
      "description": "...",
      "template": "Linux kernel modules",
      "RSG": {"models": {"linux/alloc/usb lock.c": {"bug kinds": [
        "linux:alloc:usb lock::wrong flags",
        "linux:alloc:usb lock::nonatomic"
      ]}}}
    },
    "linux:alloc": {
      "description": "...",
      "template": "Linux kernel modules",
      "RSG": {"models": {"linux/alloc/memory.c": {"bug kinds": [
        "linux:alloc::more at exit",
        "linux:alloc::less at exit"
      ]}}}
    },
    "linux:arch:io": {
      "description": "...",
      "template": "Linux kernel modules",
      "RSG": {"models": {"linux/arch/io.c": {"bug kinds": [
        "linux:arch:io::less initial decrement",
        "linux:arch:io::more initial at exit"
      ]}}}
    },
    "linux:block:genhd": {
      "description": "...",
      "template": "Linux kernel modules",
      "RSG": {"models": {"linux/block/genhd.c": {"bug kinds": [
        "linux:block:genhd::double allocation",
        "linux:block:genhd::use before allocation",
        "linux:block:genhd::delete before add",
        "linux:block:genhd::free before allocation",
        "linux:block:genhd::more initial at exit"
      ]}}}
    },
    "linux:block:queue": {
      "description": "...",
      "template": "Linux kernel modules",
      "RSG": {"models": {"linux/block/queue.c": {"bug kinds": [
        "linux:block:queue::double allocation",
        "linux:block:queue::use before allocation",
        "linux:block:queue::more initial at exit"
      ]}}}
    },
    "linux:block:request": {
      "description": "...",
      "template": "Linux kernel modules",
      "RSG": {"models": {"linux/block/request.c": {"bug kinds": [
        "linux:block:request::double get",
        "linux:block:request::double put",
        "linux:block:request::get at exit"
      ]}}}
    },
    "linux:drivers:base:class": {
      "description": "...",
      "template": "Linux kernel modules",
      "RSG": {"models": {"linux/drivers/base/class.c": {"bug kinds": [
        "linux:drivers:base:class::double registration",
        "linux:drivers:base:class::double deregistration",
        "linux:drivers:base:class::registered at exit"
      ]}}}
    },
    "linux:drivers:base:dma-mapping": {
      "description": "...",
      "template": "Linux kernel modules",
      "RSG": {"models": {"linux/drivers/base/dma-mapping.c": { "bug kinds": [
        "linux:drivers:base:dma-mapping::more initial at exit",
        "linux:drivers:base:dma-mapping::double map",
        "linux:drivers:base:dma-mapping::unmap before map"
      ]}}}
    },
    "linux:drivers:clk1": {
      "description": "...",
      "template": "Argument signatures for Linux kernel modules",
      "ASE": {"request aspects": {"linux/drivers/clk1.request.aspect": {}}},
      "TR": {"templates": [
        "linux/drivers/clk1.c.tmpl",
        "linux/drivers/clk1.aspect.tmpl"
      ]},
      "RSG": {"models": {"$linux/drivers/clk1.c": {"bug kinds": ["linux:drivers:clk1::more at exit"]}}}
    },
    "linux:drivers:clk2": {
      "description": "...",
      "template": "Argument signatures for Linux kernel modules",
      "ASE": {"request aspects": {"linux/drivers/clk2.request.aspect": {}}},
      "TR": {"templates": [
        "linux/drivers/clk2.c.tmpl",
        "linux/drivers/clk2.aspect.tmpl"
      ]},
      "RSG": {"models": {"$linux/drivers/clk2.c": {"bug kinds": ["linux:drivers:clk2::less initial decrement"]}}}
    },
    "linux:fs:char_dev": {
      "description": "...",
      "template": "Linux kernel modules",
      "RSG": {"models": {"linux/fs/char_dev.c": {"bug kinds": [
        "linux:fs:char_dev::double registration",
        "linux:fs:char_dev::double deregistration",
        "linux:fs:char_dev::registered at exit"
      ]}}}
    },
    "linux:fs:sysfs": {
      "description": "...",
      "template": "Linux kernel modules",
      "RSG": {"models": {"linux/fs/sysfs.c": {"bug kinds": [
        "linux:fs:sysfs::less initial decrement",
        "linux:fs:sysfs::more initial at exit"
      ]}}}
    },
    "linux:kernel:locking:mutex": {
      "description": "...",
      "template": "Argument signatures for Linux kernel modules",
      "ASE": {"request aspects": {"linux/kernel/locking/mutex.request.aspect": {}}},
      "TR": {"templates": {
        "linux/kernel/locking/mutex.c.tmpl": {},
        "linux/kernel/locking/mutex.aspect.tmpl": {}
      }},
      "RSG": {"models": {"$linux/kernel/locking/mutex.c": {
          "bug kinds": [
            "linux:kernel:locking:mutex::one thread:double lock",
            "linux:kernel:locking:mutex::one thread:double lock try",
            "linux:kernel:locking:mutex::one thread:double unlock",
            "linux:kernel:locking:mutex::one thread:locked at exit"
          ],
          "sets model": "flag"
      }}}
    },
    "linux:kernel:locking:rwlock": {
      "description": "...",
      "template": "Linux kernel modules",
      "RSG": {"models": {"linux/kernel/locking/rwlock.c": {"bug kinds": [
        "linux:kernel:locking:rwlock::read lock on write lock",
        "linux:kernel:locking:rwlock::more read unlocks",
        "linux:kernel:locking:rwlock::read lock at exit",
        "linux:kernel:locking:rwlock::double write lock",
        "linux:kernel:locking:rwlock::double write unlock",
        "linux:kernel:locking:rwlock::write lock at exit"
      ]}}}
    },
    "linux:kernel:locking:spinlock": {
      "description": "...",
      "template": "Argument signatures for Linux kernel modules",
      "ASE": {"request aspects": {"linux/kernel/locking/spinlock.request.aspect": {}}},
      "TR": {"templates": {
        "linux/kernel/locking/spinlock.c.tmpl": {},
        "linux/kernel/locking/spinlock.aspect.tmpl": {}
      }},
      "RSG": {"models": {"$linux/kernel/locking/spinlock.c": {
        "bug kinds": [
          "linux:kernel:locking:spinlock::one thread:double lock",
          "linux:kernel:locking:spinlock::one thread:double lock try",
          "linux:kernel:locking:spinlock::one thread:double unlock",
          "linux:kernel:locking:spinlock::one thread:locked at exit"
        ],
        "sets model": "flag"
      }}}
    },
    "linux:kernel:rcu:update:lock bh": {
      "description": "...",
      "template": "Linux kernel modules",
      "RSG": {"models": {"linux/kernel/rcu/update/lock bh.c": {"bug kinds": [
        "linux:kernel:rcu:update:lock bh::more unlocks",
        "linux:kernel:rcu:update:lock bh::locked at read section",
        "linux:kernel:rcu:update:lock bh::locked at exit"
      ]}}}
    },
    "linux:kernel:rcu:update:lock sched": {
      "description": "...",
      "template": "Linux kernel modules",
      "RSG": {"models": {"linux/kernel/rcu/update/lock sched.c": {"bug kinds": [
        "linux:kernel:rcu:update:lock sched::more unlocks",
        "linux:kernel:rcu:update:lock sched::locked at read section",
        "linux:kernel:rcu:update:lock sched::locked at exit"
      ]}}}
    },
    "linux:kernel:rcu:update:lock": {
      "description": "...",
      "template": "Linux kernel modules",
      "RSG": {"models": {"linux/kernel/rcu/update/lock.c": {"bug kinds": [
        "linux:kernel:rcu:update:lock::more unlocks",
        "linux:kernel:rcu:update:lock::locked at read section",
        "linux:kernel:rcu:update:lock::locked at exit"
      ]}}}
    },
    "linux:kernel:rcu:srcu": {
      "description": "...",
      "template": "Linux kernel modules",
      "RSG": {"models": {"linux/kernel/rcu/srcu.c": {"bug kinds": [
        "linux:kernel:rcu:srcu::more unlocks",
        "linux:kernel:rcu:srcu::locked at read section",
        "linux:kernel:rcu:srcu::locked at exit"
      ]}}}
    },
    "linux:kernel:sched:completion": {
      "description": "...",
      "template": "Argument signatures for Linux kernel modules",
      "ASE": {"request aspects": {"linux/kernel/sched/completion.request.aspect": {}}},
      "TR": {"templates": {
        "linux/kernel/sched/completion.c.tmpl": {},
        "linux/kernel/sched/completion.aspect.tmpl": {}
      }},
      "RSG": {"models": {"$linux/kernel/sched/completion.c": {
          "bug kinds": [
            "linux:kernel:sched:completion::double init",
            "linux:kernel:sched:completion::wait without init"
          ]
      }}}
    },
    "linux:kernel:module": {
      "description": "...",
      "template": "Linux kernel modules",
      "RSG": {"models": {"linux/kernel/module.c": {"bug kinds": [
          "linux:kernel:module::less initial decrement",
          "linux:kernel:module::more initial at exit"
      ]}}}
    },
    "linux:lib:find_bit": {
      "description": "...",
      "template": "Linux kernel modules",
      "RSG": {"models": {"linux/lib/find_bit.c": {"bug kinds": ["linux:lib:find_bit::offset out of range"]}}}
    },
    "linux:lib:idr": {
      "description": "...",
      "template": "Argument signatures for Linux kernel modules",
      "ASE": {"request aspects": {"linux/lib/idr.request.aspect": {}}},
      "TR": {"templates": {
        "linux/lib/idr.c.tmpl": {},
        "linux/lib/idr.aspect.tmpl": {}
      }},
      "RSG": {"models": {"$linux/lib/idr.c": {
          "bug kinds": [
            "linux:lib:idr::double init",
            "linux:lib:idr::not initialized",
            "linux:lib:idr::destroyed before usage",
            "linux:lib:idr::more at exit"
          ]
      }}}
    },
    "linux:mmc:sdio_func": {
      "description": "...",
      "template": "Linux kernel modules",
      "RSG": {"models": {"linux/mmc/sdio_func.c": {
        "bug kinds": [
          "linux:mmc:sdio_func::wrong params",
          "linux:mmc:sdio_func::double claim",
          "linux:mmc:sdio_func::release without claim",
          "linux:mmc:sdio_func::unreleased at exit"
        ],
        "headers": [
          "linux/mmc/sdio_func.h",
          "linux/mmc/host.h",
          "linux/mmc/card.h"
        ]
      }}}
    },
    "linux:net:register": {
      "description": "Error handling for netdev in probe()",
      "template": "Linux kernel modules",
      "RSG": {"models": {"linux/net/register.c": {"bug kinds": ["linux:net:register::wrong return value"]}}}
    },
    "linux:net:rtnetlink": {
      "description": "...",
      "template": "Linux kernel modules",
      "RSG": {"models": {"linux/net/rtnetlink.c": { "bug kinds": [
        "linux:net:rtnetlink::double lock",
        "linux:net:rtnetlink::lock on exit",
        "linux:net:rtnetlink::double unlock"
      ]}}}
    },
    "linux:net:sock": {
      "description": "...",
      "template": "Linux kernel modules",
      "RSG": {"models": {"linux/net/sock.c": { "bug kinds": [
        "linux:net:sock::all locked sockets must be released",
        "linux:net:sock::double release"
      ]}}}
    },
    "linux:usb:coherent": {
      "description": "...",
      "template": "Linux kernel modules",
      "RSG": {"models": {"linux/usb/coherent.c": {"bug kinds":[
        "linux:usb:coherent::less initial decrement",
        "linux:usb:coherent::more initial at exit"
      ]}}}
    },
    "linux:usb:dev": {
      "description": "...",
      "template": "Linux kernel modules",
      "RSG": {"models": {
          "linux/arch/atomic.c": {},
          "linux/usb/dev.c": {"bug kinds": [
            "linux:usb:dev::unincremented counter decrement",
            "linux:usb:dev::less initial decrement",
            "linux:usb:dev::more initial at exit",
            "linux:usb:dev::probe failed"
          ]}
        }
      }
    },
    "linux:usb:gadget": {
      "description": "...",
      "template": "Linux kernel modules",
      "RSG": {"models": {"linux/usb/gadget.c": {"bug kinds": [
        "linux:usb:gadget::class registration with usb gadget",
        "linux:usb:gadget::class deregistration with usb gadget",
        "linux:usb:gadget::chrdev registration with usb gadget",
        "linux:usb:gadget::chrdev deregistration with usb gadget",
        "linux:usb:gadget::double usb gadget registration",
        "linux:usb:gadget::double usb gadget deregistration",
        "linux:usb:gadget::usb gadget registered at exit"
      ]}}}
    },
    "linux:usb:register": {
      "description": "Error handling for usb register in probe()",
      "template": "Linux kernel modules",
      "RSG": {"models": {"linux/usb/register.c": {"bug kinds": ["linux:usb:register::wrong return value"]}}}
    },
    "linux:usb:urb": {
      "description": "...",
      "template": "Linux kernel modules",
      "RSG": {"models": {"linux/usb/urb.c": {"bug kinds": [
        "linux:usb:urb::less initial decrement",
        "linux:usb:urb::more initial at exit"
      ]}}}
    },
    "sync:race": {
      "description": "...",
      "template": "Linux kernel modules",
      "EMG": {
         "translation options": {
           "dump automata graphs": false,
           "implicit callback calls": false,
           "direct control functions calls": false,
           "nested automata": true,
           "no actions composition": ["Condition"],
           "self parallelism": true,
           "pure pthread interface": false,
           "pointer initialization": {
             "structures": true,
             "arrays": true,
             "functions": false,
             "unions": false,
             "primitives": false
           },
           "pointer free": {
             "structures": true,
             "arrays": true,
             "functions": false,
             "unions": false,
             "primitives": false
           },
           "allocate with sizeof": true,
           "allocate external": false
         }
      },
      "RSG": {
<<<<<<< HEAD
        "models": {"sync/races.c": {"bug kinds": []}}
      },
      "FVTP": {
        "verifier profile": "CPALockator race checking",
        "verifier": {
          "name": "CPAchecker",
          "version": "CPALockator:25139"
        },
        "result processing": {
          "expect several files": true,
          "namespace": "http://graphml.graphdrawing.org/xmlns"
        }
=======
        "models": {"sync/races.c": {"bug kinds": []}},
        "verifier version": "CPALockator:25248",
        "verifier configuration": "-lockator-linux"
>>>>>>> ada3f96e
      }
    }
  }
}<|MERGE_RESOLUTION|>--- conflicted
+++ resolved
@@ -584,8 +584,6 @@
            "direct control functions calls": false,
            "nested automata": true,
            "no actions composition": ["Condition"],
-           "self parallelism": true,
-           "pure pthread interface": false,
            "pointer initialization": {
              "structures": true,
              "arrays": true,
@@ -605,24 +603,18 @@
          }
       },
       "RSG": {
-<<<<<<< HEAD
         "models": {"sync/races.c": {"bug kinds": []}}
       },
       "FVTP": {
         "verifier profile": "CPALockator race checking",
         "verifier": {
           "name": "CPAchecker",
-          "version": "CPALockator:25139"
+          "version": "CPALockator:25248"
         },
         "result processing": {
           "expect several files": true,
           "namespace": "http://graphml.graphdrawing.org/xmlns"
         }
-=======
-        "models": {"sync/races.c": {"bug kinds": []}},
-        "verifier version": "CPALockator:25248",
-        "verifier configuration": "-lockator-linux"
->>>>>>> ada3f96e
       }
     }
   }
