{
  "templates": {
    "Empty": {
      "description": "...",
      "plugins": ["Weaver"]
    },
    "Linux kernel modules": {
      "description": "...",
      "plugins": [
        {
          "SA": {
            "template aspect": "linux/emg/source_analysis.aspect.tmpl",
            "max arguments number": 30,
            "filter kernel functions": true
          }
        },
        {
          "EMG": {
            "specifications directory": "linux/emg",
            "entry point": "entry_point",
            "translator": "default",
            "callstack deep search": 3,
            "intermediate model options": {
              "ignore missed callbacks": true,
              "map file": "linux/emg/roles match.json"
            },
            "translation options": {
              "dump automata graphs": false,
              "direct control function calls": true,
              "omit all states": true,
              "nested automata": true,
              "omit parallel composition": {
                "dispatch": false,
                "receive": false,
                "call": false,
                "condition": true
              },
              "instance modifier": 1,
              "max instances number": 60,
              "pointer initialization": {
                "structures": true,
                "arrays": true,
                "functions": false,
                "unions": false,
                "primitives": false
              },
              "pointer free": {
                "structures": true,
                "arrays": true,
                "functions": false,
                "unions": false,
                "primitives": false
              },
              "allocate with sizeof": false,
              "allocate external": false
            },
            "additional aspects": ["linux/emg/emg.aspect"]
          }
        },
        {
          "RSG": {
            "model CC options": [
              "-nostdinc",
              "-Iarch/$hdr_arch/include",
              "-Iarch/$hdr_arch/include/generated",
              "-Iinclude",
              "-Iarch/$hdr_arch/include/uapi",
              "-Iarch/$hdr_arch/include/generated/uapi",
              "-Iinclude/uapi",
              "-Iinclude/generated/uapi",
              "-include",
              "include/linux/kconfig.h",
              "-D__KERNEL__",
              "-Os"
            ],
            "common sets model": "counter",
            "common models": {
              "linux/err.c": {},
              "linux/ldv/common.c": {},
              "verifier/common.c": {},
              "verifier/nondet.c": {},
              "verifier/memory.c": {},
              "verifier/thread.c": {}
            },
            "common aspects": ["linux/err.aspect"]
          }
        },
        "Weaver"
      ]
    },
    "Argument signatures for Linux kernel modules": {
      "description": "...",
      "template": "Linux kernel modules",
      "plugins": [
        "SA",
        "EMG",
        {
          "ASE": {"algorithm": "COMPLEX_ID"}
        },
        "TR",
        "RSG",
        "Weaver"
      ]
    }
  },
  "rule specifications": {
    "empty": {
      "description": "...",
      "template": "Empty"
    },
<<<<<<< HEAD
    "linux:alloc:irq": {
=======
    "linux:emg:test": {
      "description": "Rule specification intended for testing environment model specifications.",
      "bug kinds": [],
      "template": "Linux kernel modules",
      "RSG": {
        "models": ["linux/emg/test_model.c"],
        "aspects": []
      }
    },
    "linux:alloc1": {
>>>>>>> 4d9aaa6c
      "aliases": ["10"],
      "description": "...",
      "template": "Linux kernel modules",
      "RSG": {
        "models": {
          "linux/alloc1.c": {
            "bug kinds":[
              "linux:alloc:irq:wrong flags",
              "linux:alloc:irq:nonatomic"
            ]},
          "linux/ldv/irq.c": {}},
        "aspects": [
          "linux/alloc1.aspect",
          "linux/alloc.aspect"
        ]
      }
    },
    "linux:alloc:spin lock": {
      "aliases": ["43"],
      "description": "...",
      "template": "Linux kernel modules",
      "RSG": {
        "models": {
          "linux/alloc2.c": {
            "bug kinds":[
              "linux:alloc:spin lock:wrong flags",
              "linux:alloc:spin lock:nonatomic"
            ]}},
        "aspects": [
          "linux/alloc2.aspect",
          "linux/alloc.aspect"
        ]
      }
    },
    "linux:alloc:usb lock": {
      "aliases": ["77"],
      "description": "...",
      "template": "Linux kernel modules",
      "RSG": {
        "models": {
          "linux/alloc3.c": {
            "bug kinds":[
              "linux:alloc:usb lock:wrong flags",
              "linux:alloc:usb lock:nonatomic"
            ]}},
        "aspects": [
          "linux/alloc3.aspect",
          "linux/alloc.aspect"
        ]
      }
    },
    "linux:empty": {
      "description": "...",
      "template": "Common for Linux kernel modules"
    },
    "linux:mmc:sdio_func": {
      "aliases": ["150"],
      "description": "...",
      "template": "Linux kernel modules",
      "RSG": {
        "models": {"linux/mmc/sdio_func.c": {"bug kinds": [
            "linux:mmc:sdio_func:wrong params",
            "linux:mmc:sdio_func:double claim",
            "linux:mmc:sdio_func:release without claim",
            "linux:mmc:sdio_func:unreleased at exit"
          ]}},
        "aspects": ["linux/mmc/sdio_func.aspect"]
      }
    },
    "linux:module": {
      "aliases": ["8"],
      "description": "...",
      "template": "Linux kernel modules",
      "RSG": {
        "models": {
          "linux/module.c": {"bug kinds": [
            "linux:module:resource:less initial decrement",
            "linux:module:resource:more initial at exit"
          ]}},
        "aspects": ["linux/module.aspect"]
      }
    },
    "linux:mutex": {
      "aliases": ["32"],
      "description": "...",
      "template": "Argument signatures for Linux kernel modules",
      "ASE": {
        "argument signatures list": "mutex_arg_signs",
        "request aspect": "linux/mutex.request.aspect"
      },
      "TR": {
        "templates": [
          "linux/mutex.c.tmpl",
          "linux/mutex.aspect.tmpl",
          "linux/automata/mutex.spc.tmpl"
        ]
      },
      "RSG": {
        "models": {"$linux/mutex.c": {
          "bug kinds": [
            "linux:mutex::one thread:double lock",
            "linux:mutex::one thread:double lock try",
            "linux:mutex::one thread:double unlock",
            "linux:mutex::one thread:locked at exit"
          ],
          "sets model": "flag",
          "automaton": "$linux/automata/mutex_as.spc"
        }}
      }
    },
    "linux:spinlock": {
      "aliases": ["39"],
      "description": "...",
      "template": "Argument signatures for Linux kernel modules",
      "ASE": {
        "argument signatures list": "spinlock_arg_signs",
        "request aspect": "linux/spinlock.request.aspect"
      },
      "TR": {
        "templates": [
          "linux/spinlock.c.tmpl",
          "linux/spinlock.aspect.tmpl"
        ]
      },
      "RSG": {
        "models": {"$linux/spinlock.c": {
          "bug kinds": [
            "linux:spinlock::one thread:double lock",
            "linux:spinlock::one thread:double lock try",
            "linux:spinlock::one thread:double unlock",
            "linux:spinlock::one thread:locked at exit"
          ],
          "sets model": "flag"
        }}
      }
    },
    "linux:rwlock": {
      "aliases": ["118"],
      "description": "...",
      "template": "Linux kernel modules",
      "RSG": {
        "models": {"linux/rwlock.c": {"bug kinds": [
            "linux:rwlock:read lock on write lock",
            "linux:rwlock:more read unlocks",
            "linux:rwlock:read lock at exit",
            "linux:rwlock:double write lock",
            "linux:rwlock:double write unlock",
            "linux:rwlock:write lock at exit"
          ]
        }},
        "aspects": ["linux/rwlock.aspect"]
      }
    },
    "linux:usb:dev": {
      "aliases": ["132"],
      "description": "...",
      "template": "Linux kernel modules",
      "RSG": {
        "models": {
          "linux/asm/atomic.c": {},
          "linux/usb/dev.c": {"bug kinds": [
            "linux:usb:resource:ref:unincremented counter decrement",
            "linux:usb:resource:ref:less initial decrement",
            "linux:usb:resource:ref:more initial at exit",
            "linux:usb:resource:ref:probe failed"
          ],
          "automaton": "linux/automata/usb1.spc"}
        },
        "aspects": ["linux/usb/dev.aspect", "linux/asm/atomic.aspect"]
      }
    },
    "linux:usb:urb": {
      "aliases": ["68"],
      "description": "...",
      "template": "Linux kernel modules",
      "RSG": {
        "models": {
          "linux/usb/urb.c": {
            "bug kinds":
            [
              "linux:usb:urb:less initial decrement",
              "linux:usb:urb:more initial at exit"
            ]
          }
        },
        "aspects": ["linux/usb/urb.aspect"]
      }
    },
    "linux:usb:coherent": {
      "aliases": ["69"],
      "description": "...",
      "template": "Linux kernel modules",
      "RSG": {
        "models": {
          "linux/usb/coherent.c": {
            "bug kinds":
            [
              "linux:usb:coherent:less initial decrement",
              "linux:usb:coherent:more initial at exit"
            ]
          }
        },
        "aspects": ["linux/usb/coherent.aspect"]
      }
    },
    "linux:alloc:resource": {
      "aliases": ["104"],
      "description": "...",
      "template": "Linux kernel modules",
      "RSG": {
        "models": {
          "linux/memory.c": {
            "bug kinds": [
              "linux:alloc:resource:more at exit",
              "linux:alloc:resource:less at exit"
            ]
          }
        },
        "aspects": [
          "linux/memory.aspect",
          "linux/alloc.aspect"
        ]
      }
    },

    "linux:usb:register": {
      "aliases": ["134"],
      "description": "Error handling for usb register in probe()",
      "template": "Linux kernel modules",
      "RSG": {
        "models": {
          "linux/usb/register.c": {"bug kinds": [
            "linux:usb:register:wrong return value"]}
        },
        "aspects": ["linux/usb/register.aspect"]
      }
    },
    "linux:netdev": {
      "aliases": ["135"],
      "description": "Error handling for netdev in probe()",
      "template": "Linux kernel modules",
      "RSG": {
        "models": {
          "linux/netdev.c": {"bug kinds": [
            "linux:netdev:wrong return value"]}
        },
        "aspects": ["linux/netdev.aspect"]
      }
    },
    "linux:usb:gadget": {
      "aliases": ["106"],
      "description": "...",
      "template": "Linux kernel modules",
      "RSG": {
        "models": {"linux/usb/gadget.c": {"bug kinds": [
            "linux:usb:gadget:class registration with usb gadget",
            "linux:usb:gadget:class deregistration with usb gadget",
            "linux:usb:gadget:chrdev registration with usb gadget",
            "linux:usb:gadget:chrdev deregistration with usb gadget",
            "linux:usb:gadget:double usb gadget registration",
            "linux:usb:gadget:double usb gadget deregistration",
            "linux:usb:gadget:usb gadget registered at exit"
        ]}},
        "aspects": ["linux/usb/gadget.aspect"]
      }
    },
    "linux:class": {
      "aliases": ["107"],
      "description": "...",
      "template": "Linux kernel modules",
      "RSG": {
        "models": {"linux/class.c": {"bug kinds": [
            "linux:class:double registration",
            "linux:class:double deregistration",
            "linux:class:registered at exit"
        ]}},
        "aspects": ["linux/class.aspect"]
      }
    },
    "linux:chrdev": {
      "aliases": ["108"],
      "description": "...",
      "template": "Linux kernel modules",
      "RSG": {
        "models": {"linux/chrdev.c": {"bug kinds": [
            "linux:chrdev:double registration",
            "linux:chrdev:double deregistration",
            "linux:chrdev:registered at exit"
        ]}},
        "aspects": ["linux/chrdev.aspect"]
      }
    }
  }
}<|MERGE_RESOLUTION|>--- conflicted
+++ resolved
@@ -108,9 +108,6 @@
       "description": "...",
       "template": "Empty"
     },
-<<<<<<< HEAD
-    "linux:alloc:irq": {
-=======
     "linux:emg:test": {
       "description": "Rule specification intended for testing environment model specifications.",
       "bug kinds": [],
@@ -120,8 +117,7 @@
         "aspects": []
       }
     },
-    "linux:alloc1": {
->>>>>>> 4d9aaa6c
+    "linux:alloc:irq": {
       "aliases": ["10"],
       "description": "...",
       "template": "Linux kernel modules",
