#
# Copyright (c) 2018 ISP RAS (http://www.ispras.ru)
# Ivannikov Institute for System Programming of the Russian Academy of Sciences
#
# Licensed under the Apache License, Version 2.0 (the "License");
# you may not use this file except in compliance with the License.
# You may obtain a copy of the License at
#
#     http://www.apache.org/licenses/LICENSE-2.0
#
# Unless required by applicable law or agreed to in writing, software
# distributed under the License is distributed on an "AS IS" BASIS,
# WITHOUT WARRANTIES OR CONDITIONS OF ANY KIND, either express or implied.
# See the License for the specific language governing permissions and
# limitations under the License.
#

import json

<<<<<<< HEAD
from django.conf import settings
=======
>>>>>>> 2ab63661
from django.utils.functional import cached_property
from django.utils.translation import ugettext_lazy as _

from reports.source import SourceLine


class GetETV:
    tab_length = 4
    global_thread = 'global'
    THREAD_COLORS = [
        '#5f54cb', '#85ff47', '#69c8ff', '#ff5de5', '#dfa720',
        '#0b67bf', '#fa92ff', '#57bfa8', '#bf425a', '#7d909e'
    ]

    def __init__(self, error_trace, user):
        self.user = user
        self.trace = json.loads(error_trace)
        self._max_line_len = 0
        self._curr_scope = 0
        self.shown_scopes = set()
        self.assumptions = {}
        self._scope_assumptions = {}

        self._threads = self.__get_threads()
        self.globals = self.__get_global_vars()
        self.html_trace = self.__parse_node(self.trace['trace'])

    def __get_threads(self):
        threads = []
        if self.trace.get('global variable declarations'):
            threads.append(self.global_thread)
        threads.extend(self.__get_child_threads(self.trace['trace']))
        return threads

    def __get_child_threads(self, node_obj):
        threads = []
        if node_obj.get('line'):
            self._max_line_len = max(self._max_line_len, len(str(node_obj['line'])))
        if node_obj['type'] == 'thread':
            assert node_obj['thread'] != self.global_thread
            threads.append(node_obj['thread'])
        if 'children' in node_obj:
            for child in node_obj['children']:
                for thread_id in self.__get_child_threads(child):
                    if thread_id not in threads:
                        threads.append(thread_id)
        return threads

    def __get_global_vars(self):
        if 'global variable declarations' not in self.trace:
            return None
        global_data = {
            'thread': self._html_thread['global'],
            'line': self.__get_line(),
            'offset': ' ',
            'source': _('Global variable declarations'),
            'lines': []
        }
        assert isinstance(self.trace['global variable declarations'], list), 'Not a list'
        for node in self.trace['global variable declarations']:
            global_data['lines'].append({
                'thread': self._html_thread['global'],
                'line': self.__get_line(node['line']),
                'file': self.trace['files'][node['file']],
                'offset': ' ',
                'source': self.__parse_source(node),
                'note': node.get('note'),
                'display': node.get('display')
            })
        return global_data

    @property
    def _new_scope(self):
        self._curr_scope += 1
        return self._curr_scope

    def __parse_node(self, node, depth=0, thread=None, has_asc_note=False, scope=0):
        # Statement
        if node['type'] == 'statement':
            node_data = self.__parse_statement(node, depth, thread, scope)
            if node_data.get('warn'):
                # If statement has warn, show current scope
                self.shown_scopes.add(scope)
            elif node_data.get('note') and not has_asc_note:
                # If statement has note and there are no notes in ascendants then show current scope
                self.shown_scopes.add(scope)
            return [node_data]

        # Thread
        if node['type'] == 'thread':
            thread_scope = self._new_scope

            # Always show functions of each thread root scope
            self.shown_scopes.add(thread_scope)

            children_trace = []
            for child_node in node['children']:
                children_trace.extend(self.__parse_node(
                    child_node, depth=0, thread=node['thread'], has_asc_note=False, scope=thread_scope
                ))
            return children_trace

        # Function call
        if node['type'] == 'function call':
            enter_data = self.__parse_function(node, depth, thread, scope)
            func_scope = self._new_scope
            enter_data['inner_scope'] = func_scope

            if enter_data.get('warn') or enter_data.get('note') and not has_asc_note:
                self.shown_scopes.add(scope)

            child_depth = depth + 1
            child_asc_note = bool(has_asc_note or enter_data.get('note') or enter_data.get('warn'))
            children_trace = []
            for child_node in node['children']:
                children_trace.extend(self.__parse_node(
                    child_node, depth=child_depth, thread=thread, has_asc_note=child_asc_note, scope=func_scope
                ))

            # Function scope can be added while children parsing
            if func_scope in self.shown_scopes:
                self.shown_scopes.add(scope)
                # Open function by default if its scope is shown
                enter_data['opened'] = True

            if not self.user.triangles:
                return [enter_data] + children_trace

            # Closing triangle
            exit_data = self.__parse_exit(depth, thread, func_scope)

            return [enter_data] + children_trace + [exit_data]

        # Action
        if node['type'] == 'action':
            enter_data = self.__parse_action(node, depth, thread, scope)
            act_scope = self._new_scope
            enter_data['inner_scope'] = act_scope

            if enter_data['callback']:
                # Show all callback actions
                self.shown_scopes.add(scope)

            child_depth = depth + 1
            child_asc_note = has_asc_note or bool(enter_data.get('note') or enter_data.get('warn'))
            children_trace = []
            for child_node in node['children']:
                children_trace.extend(self.__parse_node(
                    child_node, depth=child_depth, thread=thread, has_asc_note=child_asc_note, scope=act_scope
                ))

            # Action scope can be added while children parsing
            if act_scope in self.shown_scopes:
                # Open action by default if its scope is shown and show action scope
                self.shown_scopes.add(scope)
                enter_data['opened'] = True

            if not self.user.triangles:
                return [enter_data] + children_trace

            # Closing triangle
            exit_data = self.__parse_exit(depth, thread, act_scope)
            return [enter_data] + children_trace + [exit_data]

    def __parse_statement(self, node, depth, thread, scope):
        statement_data = {
            'type': node['type'],
            'thread': self._html_thread[thread],
            'line': self.__get_line(node['line']),
            'file': self.trace['files'][node['file']],
            'offset': ' ' * (self.tab_length * depth + 1),
            'source': self.__parse_source(node),
            'display': node.get('display'),
            'scope': scope
        }

        # Add note/warn
        if node.get('note'):
            if node.get('violation'):
                statement_data['warn'] = node['note']
            else:
                statement_data['note'] = node['note']

        # Add assumptions
        if self.user.assumptions:
            statement_data['old_assumptions'], statement_data['new_assumptions'] = self.__get_assumptions(node, scope)

        return statement_data

    def __parse_function(self, node, depth, thread, scope):
        func_data = self.__parse_statement(node, depth, thread, scope)
        func_data['opened'] = False
        return func_data

    def __parse_action(self, node, depth, thread, scope):
        return {
            'type': node['type'],
            'callback': node.get('callback', False),
            'thread': self._html_thread[thread],
            'line': self.__get_line(node['line']),
            'file': self.trace['files'][node['file']],
            'offset': ' ' * (self.tab_length * depth + 1),
            'display': node['display'],
            'scope': scope,
            'opened': False
        }

    def __parse_exit(self, depth, thread, scope):
        return {
            'type': 'exit',
            'line': self.__get_line(),
            'thread': self._html_thread[thread],
            'offset': ' ' * (self.tab_length * depth + 1),
            'scope': scope
        }

    def __parse_source(self, node):
        src_line = SourceLine(node['source'], highlights=node.get('highlight', []))
        return src_line.html_code

    def __get_line(self, line=None):
        line_str = '' if line is None else str(line)
        line_offset = ' ' * (self._max_line_len - len(line_str))
        return '{0}{1}'.format(line_offset, line_str)

    @cached_property
    def _html_thread(self):
        html_pattern = '{prefix}<span style="background-color:{color};"> </span>{postfix}'
        threads_num = len(self._threads)
        threads_html = {}
        for i, th in enumerate(self._threads):
            threads_html[th] = html_pattern.format(
                prefix=' ' * i,
                color=self.THREAD_COLORS[i % len(self.THREAD_COLORS)],
                postfix=' ' * (threads_num - i - 1)
            )
        threads_html['global'] = ' ' * threads_num
        return threads_html

    def __get_assumptions(self, node, scope):
        if not self.user.assumptions:
            return None, None

        old_assumptions = None
        if scope in self._scope_assumptions:
            old_assumptions = '_'.join(self._scope_assumptions[scope])

        cnt = len(self.assumptions)
        new_assumptions = None
        if node.get('assumption'):
            new_assumptions = []
            self._scope_assumptions.setdefault(scope, [])
            for assume in node['assumption'].split(';'):
                if assume not in self.assumptions:
                    self.assumptions[assume] = cnt
                    cnt += 1
                assume_id = str(self.assumptions[assume])
                new_assumptions.append(assume_id)
                self._scope_assumptions[scope].append(assume_id)
            new_assumptions = '_'.join(new_assumptions)

        return old_assumptions, new_assumptions<|MERGE_RESOLUTION|>--- conflicted
+++ resolved
@@ -17,10 +17,6 @@
 
 import json
 
-<<<<<<< HEAD
-from django.conf import settings
-=======
->>>>>>> 2ab63661
 from django.utils.functional import cached_property
 from django.utils.translation import ugettext_lazy as _
 
