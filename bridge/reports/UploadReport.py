#
# Copyright (c) 2014-2016 ISPRAS (http://www.ispras.ru)
# Institute for System Programming of the Russian Academy of Sciences
#
# Licensed under the Apache License, Version 2.0 (the "License");
# you may not use this file except in compliance with the License.
# You may obtain a copy of the License at
#
#     http://www.apache.org/licenses/LICENSE-2.0
#
# Unless required by applicable law or agreed to in writing, software
# distributed under the License is distributed on an "AS IS" BASIS,
# WITHOUT WARRANTIES OR CONDITIONS OF ANY KIND, either express or implied.
# See the License for the specific language governing permissions and
# limitations under the License.
#

import json
from io import BytesIO
from django.core.exceptions import ObjectDoesNotExist
from django.db.models import Q
from bridge.vars import REPORT_FILES_ARCHIVE, ATTR_STATISTIC, JOB_WEIGHT, JOB_STATUS
from marks.utils import ConnectReportWithMarks
from service.utils import FinishJobDecision, KleverCoreStartDecision
from reports.utils import AttrData
from reports.models import *
from tools.utils import RecalculateLeaves, RecalculateVerdicts, RecalculateResources


AVTG_TOTAL_NAME = 'total number of abstract verification task descriptions to be generated in ideal'
AVTG_FAIL_NAME = 'faulty generated abstract verification task descriptions'
VTG_FAIL_NAME = 'faulty processed abstract verification task descriptions'
BT_TOTAL_NAME = 'the number of verification tasks prepared for abstract verification task'


class UploadReport:
    def __init__(self, job, data, archive=None):
        self.job = job
        self.archive = archive
        self.data = {}
        self.ordered_attrs = []
        self.error = None
        try:
            self.__check_data(data)
            self.parent = self.__get_parent()
            self._parents_branch = self.__get_parents_branch()
            self.root = self.__get_root_report()
            self.__upload()
        except Exception as e:
            logger.exception('Uploading report failed: %s' % str(e), stack_info=True)
            self.__job_failed(str(e))
            self.error = str(e)

    def __job_failed(self, error=None):
        if 'id' in self.data:
            error = 'The error occurred when uploading the report with id "%s": ' % self.data['id'] + str(error)
        FinishJobDecision(self.job, JOB_STATUS[5][0], error)

    def __check_data(self, data):
        if not isinstance(data, dict):
            raise ValueError('report data is not a dictionary')
        if 'type' not in data or 'id' not in data or not isinstance(data['id'], str) or len(data['id']) == 0 \
                or not data['id'].startswith('/'):
            raise ValueError('type and id are required or have wrong format')
        if 'parent id' in data and not isinstance(data['parent id'], str):
            raise ValueError('parent id has wrong format')

        if 'resources' in data:
            if not isinstance(data['resources'], dict) \
                    or any(x not in data['resources'] for x in ['wall time', 'CPU time', 'memory size']):
                raise ValueError('resources have wrong format')

        self.data = {'type': data['type'], 'id': data['id']}
        if 'comp' in data:
            self.__check_comp(data['comp'])
        if 'name' in data and isinstance(data['name'], str) and len(data['name']) > 15:
            raise ValueError('component name is too long (max 15 symbols expected)')
        if 'data' in data and not isinstance(data['data'], dict):
            raise ValueError('report data must be a dictionary object')

        if data['type'] == 'start':
            if data['id'] == '/':
                KleverCoreStartDecision(self.job)
                try:
                    self.data.update({
                        'attrs': data['attrs'],
                        'comp': data['comp'],
                    })
                except KeyError as e:
                    raise ValueError("property '%s' is required." % e)
            else:
                try:
                    self.data.update({
                        'parent id': data['parent id'],
                        'name': data['name']
                    })
                except KeyError as e:
                    raise ValueError("property '%s' is required." % e)
                if 'attrs' in data:
                    self.data['attrs'] = data['attrs']
                if 'comp' in data:
                    self.data['comp'] = data['comp']
        elif data['type'] == 'finish':
            try:
                self.data['resources'] = data['resources']
            except KeyError as e:
                raise ValueError("property '%s' is required." % e)
            if 'data' in data:
                self.data.update({'data': data['data']})
            if 'log' in data:
                self.data['log'] = data['log']
        elif data['type'] == 'attrs':
            try:
                self.data['attrs'] = data['attrs']
            except KeyError as e:
                raise ValueError("property '%s' is required." % e)
        elif data['type'] == 'verification':
            try:
                self.data.update({
                    'parent id': data['parent id'],
                    'attrs': data['attrs'],
                    'name': data['name'],
                    'resources': data['resources']
                })
            except KeyError as e:
                raise ValueError("property '%s' is required." % e)
            if 'data' in data:
                self.data.update({'data': data['data']})
            if 'comp' in data:
                self.data['comp'] = data['comp']
            if 'log' in data:
                self.data['log'] = data['log']
        elif data['type'] == 'verification finish':
            pass
        elif data['type'] == 'safe':
            try:
                self.data.update({
                    'parent id': data['parent id'],
                    'proof': data['proof'],
                    'attrs': data['attrs'],
                })
            except KeyError as e:
                raise ValueError("property '%s' is required." % e)
        elif data['type'] == 'unknown':
            try:
                self.data.update({
                    'parent id': data['parent id'],
                    'problem desc': data['problem desc']
                })
            except KeyError as e:
                raise ValueError("property '%s' is required." % e)
            if 'attrs' in data:
                self.data['attrs'] = data['attrs']
        elif data['type'] == 'unsafe':
            try:
                self.data.update({
                    'parent id': data['parent id'],
                    'error trace': data['error trace'],
                    'attrs': data['attrs'],
                })
            except KeyError as e:
                raise ValueError("property '%s' is required." % e)
        elif data['type'] == 'data':
            try:
                self.data.update({'data': data['data']})
            except KeyError as e:
                raise ValueError("property '%s' is required." % e)
        else:
            raise ValueError("report type is not supported")

    def __check_comp(self, descr):
        self.__is_not_used()
        if not isinstance(descr, list):
            raise ValueError('wrong computer description format')
        for d in descr:
            if not isinstance(d, dict) or len(d) != 1:
                raise ValueError('wrong computer description format')
            if not isinstance(d[next(iter(d))], str) and not isinstance(d[next(iter(d))], int):
                raise ValueError('wrong computer description format')

    def __get_root_report(self):
        try:
            return ReportRoot.objects.get(job=self.job)
        except ObjectDoesNotExist:
            raise ValueError("the job is corrupted: can't find report root")

    def __get_parent(self):
        if 'parent id' in self.data:
            try:
                return ReportComponent.objects.get(
                    root=self.job.reportroot,
                    identifier=self.job.identifier + self.data['parent id']
                )
            except ObjectDoesNotExist:
                raise ValueError('report parent was not found')
        elif self.data['id'] == '/':
            return None
        else:
            try:
                curr_report = ReportComponent.objects.get(identifier=self.job.identifier + self.data['id'])
                return ReportComponent.objects.get(id=curr_report.parent_id)
            except ObjectDoesNotExist:
                raise ValueError('report or its parent was not found')

    def __get_parents_branch(self):
        branch = []
        parent = self.parent
        while parent is not None:
            branch.insert(0, parent)
            if parent.parent_id is not None:
                parent = ReportComponent.objects.get(id=parent.parent_id)
            else:
                parent = None
        return branch

    def __upload(self):
        actions = {
            'start': self.__create_report_component,
            'finish': self.__finish_report_component,
            'attrs': self.__update_attrs,
            'verification': self.__create_report_component,
            'verification finish': self.__finish_verification_report,
            'unsafe': self.__create_report_unsafe,
            'safe': self.__create_report_safe,
            'unknown': self.__create_report_unknown,
            'data': self.__update_report_data
        }
        identifier = self.job.identifier + self.data['id']
        actions[self.data['type']](identifier)
        if len(self.ordered_attrs) != len(set(self.ordered_attrs)):
            raise ValueError("attributes were redefined")

    def __create_report_component(self, identifier):
        try:
            ReportComponent.objects.get(identifier=identifier)
            raise ValueError('the report with specified identifier already exists')
        except ObjectDoesNotExist:
            report = ReportComponent(
                identifier=identifier, parent=self.parent, root=self.root,
                start_date=now(), verification=(self.data['type'] == 'verification'),
                component=Component.objects.get_or_create(name=self.data['name'] if 'name' in self.data else 'Core')[0]
            )
            if 'data' in self.data:
                if self.job.weight == JOB_WEIGHT[0][0] or self.parent is None:
                    report.new_data('report-data.json', BytesIO(json.dumps(
                        self.data['data'], ensure_ascii=False, sort_keys=True, indent=4
                    ).encode('utf8')))

        if 'comp' in self.data:
            report.computer = Computer.objects.get_or_create(
                description=json.dumps(self.data['comp'], ensure_ascii=False, sort_keys=True, indent=4)
            )[0]
        else:
            report.computer = self.parent.computer

        if 'resources' in self.data:
            report.cpu_time = int(self.data['resources']['CPU time'])
            report.memory = int(self.data['resources']['memory size'])
            report.wall_time = int(self.data['resources']['wall time'])

        if self.archive is not None and \
                (self.job.weight == JOB_WEIGHT[0][0] or self.data['type'] == 'verification' or self.parent is None):
            report.new_archive(REPORT_FILES_ARCHIVE, self.archive)
            report.log = self.data.get('log')

        report.save()

        if 'attrs' in self.data:
            self.ordered_attrs = self.__save_attrs(report.id, self.data['attrs'])

        if 'resources' in self.data:
            if self.job.weight == JOB_WEIGHT[0][0]:
                self.__update_parent_resources(report)
            else:
                self.__update_light_resources(report)

    def __update_attrs(self, identifier):
        try:
            report = ReportComponent.objects.get(identifier=identifier)
        except ObjectDoesNotExist:
            raise ValueError('updated report does not exist')
        self.ordered_attrs = self.__save_attrs(report.id, self.data['attrs'])

    def __update_report_data(self, identifier):
        try:
            report = ReportComponent.objects.get(identifier=identifier)
        except ObjectDoesNotExist:
            raise ValueError('updated report does not exist')

        report_data = self.data['data']
        if report.component.name == 'AVTG' and (AVTG_FAIL_NAME in report_data or AVTG_TOTAL_NAME in report_data):
            tasks_nums = TasksNumbers.objects.get_or_create(root=self.root)[0]
            if AVTG_TOTAL_NAME in report_data:
                tasks_nums.avtg_total = int(report_data[AVTG_TOTAL_NAME])
            if AVTG_FAIL_NAME in report_data:
                tasks_nums.avtg_fail = int(report_data[AVTG_FAIL_NAME])
            tasks_nums.save()
            self.__save_total_tasks_number(tasks_nums)
        elif report.component.name == 'VTG' and VTG_FAIL_NAME in report_data:
            tasks_nums = TasksNumbers.objects.get_or_create(root=self.root)[0]
            tasks_nums.vtg_fail = int(report_data[VTG_FAIL_NAME])
            tasks_nums.save()
            self.__save_total_tasks_number(tasks_nums)
<<<<<<< HEAD
        elif report.component.name == 'RSB' and BT_TOTAL_NAME in report_data:
=======
        elif report.component.name in {'SBT', 'MBT', 'RSB'} and BT_TOTAL_NAME in report_data:
>>>>>>> 25fb1752
            tasks_nums = TasksNumbers.objects.get_or_create(root=self.root)[0]
            tasks_nums.bt_total += int(report_data[BT_TOTAL_NAME])
            tasks_nums.bt_num += 1
            tasks_nums.save()
            self.__save_total_tasks_number(tasks_nums)
        else:
            self.__update_dict_data(report, report_data)

    def __update_dict_data(self, report, new_data):
        if self.job.weight == JOB_WEIGHT[1][0] and report.parent is not None:
            report.save()
            return
        if not isinstance(new_data, dict):
            raise ValueError("report's data must be a dictionary")
        if report.data:
            with report.data as fp:
                old_data = json.loads(fp.read().decode('utf8'))
                old_data.update(new_data)
                new_data = old_data
            report.data.storage.delete(report.data.path)
        report.new_data('report-data.json', BytesIO(json.dumps(new_data, indent=2).encode('utf8')), True)

    def __finish_report_component(self, identifier):
        try:
            report = ReportComponent.objects.get(identifier=identifier)
        except ObjectDoesNotExist:
            raise ValueError('updated report does not exist')
        if report.finish_date is not None:
            raise ValueError('trying to finish the finished component')

        report.cpu_time = int(self.data['resources']['CPU time'])
        report.memory = int(self.data['resources']['memory size'])
        report.wall_time = int(self.data['resources']['wall time'])

        if self.archive is not None and (report.parent is None or self.job.weight == JOB_WEIGHT[0][0]):
            report.new_archive(REPORT_FILES_ARCHIVE, self.archive)
            report.log = self.data.get('log')

        report.finish_date = now()
        if 'data' in self.data:
            # Report is saved after the data is updated
            self.__update_dict_data(report, self.data['data'])
        else:
            report.save()

        if 'attrs' in self.data:
            self.ordered_attrs = self.__save_attrs(report.id, self.data['attrs'])
        if self.job.weight == JOB_WEIGHT[0][0]:
            self.__update_parent_resources(report)
        else:
            self.__update_light_resources(report)

        if self.job.weight == JOB_WEIGHT[1][0] and report.parent is not None \
                and ReportComponent.objects.filter(parent=report).count() == 0:
            report.delete()

    def __finish_verification_report(self, identifier):
        try:
            report = ReportComponent.objects.get(identifier=identifier)
        except ObjectDoesNotExist:
            raise ValueError('verification report does not exist')

        # I hope that verification reports can't have component reports as its children
        if self.job.weight == JOB_WEIGHT[1][0] and Report.objects.filter(parent=report).count() == 0:
            report.delete()
        else:
            if self.job.weight == JOB_WEIGHT[1][0]:
                report.parent = self._parents_branch[0]
            report.finish_date = now()
            report.save()

    def __create_report_unknown(self, identifier):
        try:
            ReportUnknown.objects.get(identifier=identifier)
            raise ValueError('the report with specified identifier already exists')
        except ObjectDoesNotExist:
            if self.archive is None:
                raise ValueError('unknown report must contain archive with problem description')
        report = ReportUnknown(
            identifier=identifier, parent=self.parent, root=self.root,
            component=self.parent.component, problem_description=self.data['problem desc']
        )
        report.new_archive(REPORT_FILES_ARCHIVE, self.archive, True)
        self.__fill_leaf_data(report)

    def __create_report_safe(self, identifier):
        try:
            ReportSafe.objects.get(identifier=identifier)
            raise ValueError('the report with specified identifier already exists')
        except ObjectDoesNotExist:
            if self.parent.cpu_time is None:
                raise ValueError('safe parent need to be verification report and must have cpu_time')
            report = ReportSafe(
                identifier=identifier, parent=self.parent, root=self.root, verifier_time=self.parent.cpu_time
            )
        if self.archive is not None:
            report.new_archive(REPORT_FILES_ARCHIVE, self.archive)
            report.proof = self.data['proof']
        report.save()
        self.__fill_leaf_data(report)

    def __create_report_unsafe(self, identifier):
        try:
            ReportUnsafe.objects.get(identifier=identifier)
            raise ValueError('the report with specified identifier already exists')
        except ObjectDoesNotExist:
            if self.archive is None:
                raise ValueError('unsafe report must contain archive with error trace and source code files')
        if self.parent.cpu_time is None:
            raise ValueError('unsafe parent need to be verification report and must have cpu_time')
        report = ReportUnsafe(
            identifier=identifier, parent=self.parent, root=self.root,
            error_trace=self.data['error trace'], verifier_time=self.parent.cpu_time
        )
        report.new_archive(REPORT_FILES_ARCHIVE, self.archive, True)
        self.__fill_leaf_data(report)

    def __fill_leaf_data(self, leaf):
        attrs_ids = []
        for p in self._parents_branch:
            for ra in p.attrs.order_by('id').values('attr__name__name', 'attr_id'):
                self.ordered_attrs.append(ra['attr__name__name'])
                attrs_ids.append(ra['attr_id'])
        ReportAttr.objects.bulk_create(list(ReportAttr(attr_id=a_id, report=leaf) for a_id in attrs_ids))

        if 'attrs' in self.data:
            self.ordered_attrs += self.__save_attrs(leaf.id, self.data['attrs'])
        if self.job.weight == JOB_WEIGHT[1][0]:
            self.__cut_reports_branch(leaf)

        if self.data['type'] == 'unknown':
            self.__fill_unknown_cache(leaf)
        elif self.data['type'] == 'unsafe':
            self.__fill_unsafe_cache(leaf)
        elif self.data['type'] == 'safe':
            self.__fill_safe_cache(leaf)
        self.__fill_attrs_statistic(leaf)
        if self.data['type'] != 'safe' or self.job.safe_marks:
            ConnectReportWithMarks(leaf)

    def __cut_reports_branch(self, leaf):
        # Just Core report
        self._parents_branch = self._parents_branch[:1]
        if self.parent.archive:
            # After verification finish report self.parent.parent will be Core report
            self._parents_branch.append(self.parent)
        else:
            leaf.parent = self._parents_branch[0]
            leaf.save()

    def __fill_unknown_cache(self, unknown):
        for p in self._parents_branch:
            self.__is_not_used()
            verdict = Verdict.objects.get_or_create(report=p)[0]
            verdict.unknown += 1
            verdict.save()
            comp_unknown = ComponentUnknown.objects.get_or_create(report=p, component=unknown.component)[0]
            comp_unknown.number += 1
            comp_unknown.save()
            ReportComponentLeaf.objects.create(unknown=unknown, report=p)

    def __fill_safe_cache(self, safe):
        for p in self._parents_branch:
            verdict = Verdict.objects.get_or_create(report=p)[0]
            verdict.safe += 1
            verdict.safe_unassociated += 1
            verdict.save()
            ReportComponentLeaf.objects.create(report=p, safe=safe)

    def __fill_unsafe_cache(self, unsafe):
        for p in self._parents_branch:
            verdict = Verdict.objects.get_or_create(report=p)[0]
            verdict.unsafe += 1
            verdict.unsafe_unassociated += 1
            verdict.save()
            ReportComponentLeaf.objects.create(report=p, unsafe=unsafe)

    def __fill_attrs_statistic(self, leaf):
        report_attrs = []
        if self.job.type in ATTR_STATISTIC:
            for a in ReportAttr.objects.filter(report=leaf).values('attr__name__name', 'attr__name_id', 'attr_id'):
                if a['attr__name__name'] in ATTR_STATISTIC[self.job.type]:
                    report_attrs.append((a['attr__name_id'], a['attr_id']))
        if self.data['type'] == 'unknown':
            optname = 'unknowns'
        elif self.data['type'] == 'unsafe':
            optname = 'unsafes'
        elif self.data['type'] == 'safe':
            optname = 'safes'
        else:
            return
        for p in self._parents_branch:
            for ra in report_attrs:
                attr_stat = AttrStatistic.objects.get_or_create(report=p, name_id=ra[0], attr_id=ra[1])[0]
                setattr(attr_stat, optname, getattr(attr_stat, optname) + 1)
                attr_stat.save()

    def __update_parent_resources(self, report):

        def update_total_resources(rep):
            res_set = rep.resources_cache.filter(~Q(component=None)).values_list('cpu_time', 'wall_time', 'memory')
            if len(res_set) > 0:
                try:
                    total_compres = rep.resources_cache.get(component=None)
                except ObjectDoesNotExist:
                    total_compres = ComponentResource()
                    total_compres.report = rep
                total_compres.cpu_time = sum(list(cr[0] for cr in res_set))
                total_compres.wall_time = sum(list(cr[1] for cr in res_set))
                total_compres.memory = max(list(cr[2] for cr in res_set))
                total_compres.save()

        report.resources_cache.get_or_create(component=report.component, defaults={
            'wall_time': report.wall_time, 'cpu_time': report.cpu_time, 'memory': report.memory
        })
        if ReportComponent.objects.filter(parent_id=report.id).count() > 0:
            update_total_resources(report)

        for p in self._parents_branch:
            try:
                compres = p.resources_cache.get(component=report.component)
            except ObjectDoesNotExist:
                compres = ComponentResource(component=report.component, report=p)
            compres.cpu_time += report.cpu_time
            compres.wall_time += report.wall_time
            compres.memory = max(report.memory, compres.memory)
            compres.save()
            update_total_resources(p)

    def __update_light_resources(self, report):
        comp_res = LightResource.objects.get_or_create(report=self.root, component=report.component)[0]
        comp_res.cpu_time += report.cpu_time
        comp_res.wall_time += report.wall_time
        comp_res.memory = max(report.memory, comp_res.memory)
        comp_res.save()

        total_res = LightResource.objects.get_or_create(report=self.root, component=None)[0]
        total_res.cpu_time += report.cpu_time
        total_res.wall_time += report.wall_time
        total_res.memory = max(report.memory, total_res.memory)
        total_res.save()

    def __save_total_tasks_number(self, tnums):
        if tnums.bt_num == 0:
            tasks_total = (tnums.avtg_total - tnums.avtg_fail - tnums.vtg_fail)
        else:
            tasks_total = (tnums.avtg_total - tnums.avtg_fail - tnums.vtg_fail) * tnums.bt_total / tnums.bt_num
        if tasks_total < 0:
            tasks_total = 0
        self.root.tasks_total = tasks_total
        self.root.save()

    def __attr_children(self, name, val):
        attr_data = []
        if isinstance(val, list):
            for v in val:
                if isinstance(v, dict):
                    nextname = next(iter(v))
                    for n in self.__attr_children(nextname.replace(':', '_'), v[nextname]):
                        if len(name) == 0:
                            new_id = n[0]
                        else:
                            new_id = "%s:%s" % (name, n[0])
                        attr_data.append((new_id, n[1]))
        elif isinstance(val, str):
            attr_data = [(name, val)]
        return attr_data

    def __save_attrs(self, report_id, attrs):
        if not isinstance(attrs, list):
            return []
        attrdata = AttrData()
        attrorder = []
        for attr, value in self.__attr_children('', attrs):
            attrorder.append(attr)
            attrdata.add(report_id, attr, value)
        attrdata.upload()
        if isinstance(self.parent, ReportComponent) and self.data['type'] in {'start', 'attrs', 'verification'}:
            names = set(x[0] for x in ReportAttr.objects.filter(report_id=report_id).values_list('attr__name_id'))
            for parent in self._parents_branch:
                if parent.attrs.filter(attr__name_id__in=names).count() > 0:
                    raise ValueError("The report has redefined parent's attributes")
        return attrorder

    def __is_not_used(self):
        pass


class CollapseReports:
    def __init__(self, job):
        self.job = job
        if self.job.weight != JOB_WEIGHT[0][0]:
            return
        self.__collapse()
        self.job.weight = JOB_WEIGHT[1][0]
        self.job.save()

    def __collapse(self):
        root = self.job.reportroot
        try:
            core_report = ReportComponent.objects.get(parent=None, root=root)
        except ObjectDoesNotExist:
            return
        ReportSafe.objects.filter(root=root, parent__reportcomponent__archive='').update(parent=core_report)
        ReportUnsafe.objects.filter(root=root, parent__reportcomponent__archive='').update(parent=core_report)
        ReportUnknown.objects.filter(root=root, parent__reportcomponent__archive='').update(parent=core_report)
        ReportComponent.objects.filter(root=root, verification=True, archive='').delete()
        ReportComponent.objects.filter(root=root, verification=True).update(parent=core_report)
        ReportComponent.objects.filter(root=root, verification=False).exclude(id=core_report.id).delete()

        LightResource.objects.bulk_create(list(LightResource(
            report=root, component=cres.component, cpu_time=cres.cpu_time, wall_time=cres.wall_time, memory=cres.memory
        ) for cres in ComponentResource.objects.filter(report=core_report)))
        RecalculateLeaves([root])
        RecalculateVerdicts([root])
        RecalculateResources([root])<|MERGE_RESOLUTION|>--- conflicted
+++ resolved
@@ -301,11 +301,7 @@
             tasks_nums.vtg_fail = int(report_data[VTG_FAIL_NAME])
             tasks_nums.save()
             self.__save_total_tasks_number(tasks_nums)
-<<<<<<< HEAD
         elif report.component.name == 'RSB' and BT_TOTAL_NAME in report_data:
-=======
-        elif report.component.name in {'SBT', 'MBT', 'RSB'} and BT_TOTAL_NAME in report_data:
->>>>>>> 25fb1752
             tasks_nums = TasksNumbers.objects.get_or_create(root=self.root)[0]
             tasks_nums.bt_total += int(report_data[BT_TOTAL_NAME])
             tasks_nums.bt_num += 1
