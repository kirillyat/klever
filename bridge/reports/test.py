--- conflicted
+++ resolved
@@ -820,12 +820,8 @@
         self.assertEqual(Job.objects.get(pk=self.job.pk).status, JOB_STATUS[3][0])
 
     def __upload_subjob(self, subjob):
-<<<<<<< HEAD
-        sj = self.__upload_start_report('Sub-job', '/', [{'Name': 'test/dir/and/some/other/text:%s' % subjob['requirement']}])
-=======
         sj = self.__upload_start_report('Sub-job', '/',
-                                        [{'name': 'Name', 'value': 'test/dir/and/some/other/text:%s' % subjob['rule']}])
->>>>>>> b8bda00a
+                                        [{'name': 'Name', 'value': 'test/dir/and/some/other/text:%s' % subjob['requirement']}])
         lkbce = self.__upload_start_report('LKBCE', sj)
         self.__upload_attrs_report(lkbce, [LINUX_ATTR])
         self.__upload_finish_report(lkbce)
@@ -836,12 +832,8 @@
         vtg = self.__upload_start_report('VTG', sj, [LINUX_ATTR, LKVOG_ATTR])
         for chunk in subjob['chunks']:
             vtgw = self.__upload_start_report('VTGW', vtg, [
-<<<<<<< HEAD
-                {'Requirement': subjob['requirement']}, {'Verification object': chunk['module']}
-=======
-                {'name': 'Rule specification', 'value': subjob['rule']},
+                {'name': 'Requirement', 'value': subjob['requirement']},
                 {'name': 'Verification object', 'value': chunk['module']}
->>>>>>> b8bda00a
             ], failed=(chunk.get('fail') == 'VTGW'))
             for cmp in ['ASE', 'EMG', 'FVTP', 'RSG', 'SA', 'TR', 'Weaver']:
                 cmp_id = self.__upload_start_report(cmp, vtgw, failed=(chunk.get('fail') == cmp))
@@ -852,12 +844,8 @@
         vrp = self.__upload_start_report('VRP', sj, [LINUX_ATTR, LKVOG_ATTR])
         for chunk in subjob['chunks']:
             rp = self.__upload_start_report('RP', vrp, [
-<<<<<<< HEAD
-                {'Requirement': subjob['requirement']}, {'Verification object': chunk['module']}
-=======
-                {'name': 'Rule specification', 'value': subjob['rule']},
+                {'name': 'Requirement', 'value': subjob['requirement']},
                 {'name': 'Verification object', 'value': chunk['module']}
->>>>>>> b8bda00a
             ], failed=(chunk.get('fail') == 'RP'))
             self.__upload_verdicts(rp, chunk)
             self.__upload_finish_report(rp)
@@ -879,12 +867,8 @@
         vtg = self.__upload_start_report('VTG', '/', [LINUX_ATTR, LKVOG_ATTR])
         for chunk in reports_data:
             vtgw = self.__upload_start_report('VTGW', vtg, [
-<<<<<<< HEAD
-                {'Requirement': chunk['requirement']}, {'Verification object': chunk['module']}
-=======
-                {'name': 'Rule specification', 'value': chunk['rule']},
+                {'name': 'Requirement', 'value': chunk['requirement']},
                 {'name': 'Verification object', 'value': chunk['module']}
->>>>>>> b8bda00a
             ], failed=(chunk.get('fail') == 'VTGW'))
             for cmp in ['ASE', 'EMG', 'FVTP', 'RSG', 'SA', 'TR', 'Weaver']:
                 cmp_id = self.__upload_start_report(cmp, vtgw, failed=(chunk.get('fail') == cmp))
@@ -897,12 +881,8 @@
         vrp = self.__upload_start_report('VRP', '/', [LINUX_ATTR, LKVOG_ATTR])
         for chunk in reports_data:
             rp = self.__upload_start_report('RP', vrp, [
-<<<<<<< HEAD
-                {'Requirement': chunk['requirement']}, {'Verification object': chunk['module']}
-=======
-                {'name': 'Rule specification', 'value': chunk['rule']},
+                {'name': 'Requirement', 'value': chunk['requirement']},
                 {'name': 'Verification object', 'value': chunk['module']}
->>>>>>> b8bda00a
             ], failed=(chunk.get('fail') == 'RP'))
             self.__upload_verdicts(rp, chunk)
             self.__upload_finish_report(rp)
