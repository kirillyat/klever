--- conflicted
+++ resolved
@@ -72,11 +72,7 @@
                 {% include 'reports/coverage/coverageNavigation.html' with statistics=coverage %}
                 <br>
             {% endif %}
-<<<<<<< HEAD
-            <div id="highlight_selection" class="ui mini violet basic button" style="margin-top: 5px;">{% trans 'Highlight selection' %}</div>
-=======
             <div id="highlight_selection" class="ui mini violet basic button" style="margin-top: 5px;">{% trans 'Highlight selected identifier' %}</div>
->>>>>>> 910771ec
         </div>
     </div>
 
@@ -190,9 +186,5 @@
         {% include 'reports/coverage/coverageDataStatisticsModal.html' with DataStatistics=coverage.data_statistic %}
     {% endif %}
 
-<<<<<<< HEAD
-    <span id="no_text_for_search" hidden>{% trans 'No text to search is selected' %}</span>
-=======
     <span id="no_text_for_search" hidden>{% trans 'Please, select the identifier to search for' %}</span>
->>>>>>> 910771ec
 {% endblock %}