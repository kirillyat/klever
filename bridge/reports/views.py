--- conflicted
+++ resolved
@@ -9,11 +9,6 @@
 from jobs.ViewJobData import ViewJobData
 from jobs.utils import JobAccess
 from marks.tables import ReportMarkTable
-<<<<<<< HEAD
-from marks.models import UnsafeTag, SafeTag, MarkSafe, MarkUnsafe
-from reports.UploadReport import UploadReport
-=======
->>>>>>> d3a0e33e
 from marks.utils import MarkAccess
 from marks.models import UnsafeTag, SafeTag, MarkSafe, MarkUnsafe
 from reports.UploadReport import UploadReport
