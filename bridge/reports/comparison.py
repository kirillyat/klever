#
# Copyright (c) 2014-2016 ISPRAS (http://www.ispras.ru)
# Institute for System Programming of the Russian Academy of Sciences
#
# Licensed under the Apache License, Version 2.0 (the "License");
# you may not use this file except in compliance with the License.
# You may obtain a copy of the License at
#
#     http://www.apache.org/licenses/LICENSE-2.0
#
# Unless required by applicable law or agreed to in writing, software
# distributed under the License is distributed on an "AS IS" BASIS,
# WITHOUT WARRANTIES OR CONDITIONS OF ANY KIND, either express or implied.
# See the License for the specific language governing permissions and
# limitations under the License.
#

import re
import json

from django.core.exceptions import ObjectDoesNotExist
from django.db.models import Count
from django.urls import reverse
from django.utils.translation import ugettext_lazy as _

<<<<<<< HEAD
from bridge.vars import JOB_STATUS, COMPARE_VERDICT
=======
from bridge.vars import JOBS_COMPARE_ATTRS, COMPARE_VERDICT
>>>>>>> 80bae96b
from bridge.utils import BridgeException

from users.models import User
from jobs.models import Job
from reports.models import AttrName, Attr, ReportAttr, ReportSafe, ReportUnsafe, ReportUnknown, ReportComponent,\
    ReportComponentLeaf, CompareJobsInfo, CompareJobsCache
from marks.models import MarkUnsafeReport, MarkSafeReport, MarkUnknownReport

<<<<<<< HEAD
from jobs.utils import JobAccess
from marks.tables import UNSAFE_COLOR, SAFE_COLOR
=======
from jobs.utils import JobAccess, CompareFileSet
from marks.utils import UNSAFE_COLOR, SAFE_COLOR
>>>>>>> 80bae96b


def can_compare(user, job1, job2):
    if not isinstance(job1, Job) or not isinstance(job2, Job) or not isinstance(user, User):
        return False
<<<<<<< HEAD
    if not JobAccess(user, job1).can_view() or job1.status != JOB_STATUS[3][0]:
        return False
    if not JobAccess(user, job2).can_view() or job2.status != JOB_STATUS[3][0]:
=======
    if job1.type != job2.type:
        return False
    if not JobAccess(user, job1).can_view() or not JobAccess(user, job2).can_view():
>>>>>>> 80bae96b
        return False
    return True


class ReportTree:
    def __init__(self, root, name_ids):
        self._name_ids = name_ids
        self.attr_values = {}
        self._report_tree = {}
        self._leaves = {'u': set(), 's': set(), 'f': set()}
        self.__get_tree(root)

    def __get_tree(self, root):
        leaves_fields = {'u': 'unsafe_id', 's': 'safe_id', 'f': 'unknown_id'}
        only = list(leaves_fields.values())
        only.append('report__parent_id')
        for leaf in ReportComponentLeaf.objects.filter(report__root=root).select_related('report').only(*only):
            # There is often safes > unknowns > unsafes
            for l_type in 'sfu':
                l_id = leaf.__getattribute__(leaves_fields[l_type])
                if l_id is not None:
                    self._report_tree[l_id] = leaf.report_id
                    self._report_tree[leaf.report_id] = leaf.report.parent_id
                    self._leaves[l_type].add(l_id)
                    break

        # The order is important
        for l_type in 'usf':
            self.__fill_leaves_vals(l_type)

    def __fill_leaves_vals(self, l_type):
        leaves_attrs = {}
        for ra in ReportAttr.objects.filter(report_id__in=self._leaves[l_type], attr__name_id__in=self._name_ids)\
                .select_related('attr').only('report_id', 'attr__name_id', 'attr__value'):
            if ra.report_id not in leaves_attrs:
                leaves_attrs[ra.report_id] = {}
            leaves_attrs[ra.report_id][ra.attr.name_id] = ra.attr_id

        for l_id in self._leaves[l_type]:
            if l_id in leaves_attrs:
                attrs_id = '|'.join(
                    str(leaves_attrs[l_id][n_id]) if n_id in leaves_attrs[l_id] else '-' for n_id in self._name_ids
                )
            else:
                attrs_id = '|'.join(['-'] * len(self._name_ids))

            branch_ids = [(l_type, l_id)]
            parent = self._report_tree[l_id]
            while parent is not None:
                branch_ids.insert(0, ('c', parent))
                parent = self._report_tree[parent]

            if attrs_id in self.attr_values:
                if l_type == 's':
                    self.attr_values[attrs_id]['verdict'] = COMPARE_VERDICT[5][0]
                elif l_type == 'f':
                    for branch in self.attr_values[attrs_id]['branches']:
                        if branch[-1][0] != 'u':
                            self.attr_values[attrs_id]['verdict'] = COMPARE_VERDICT[5][0]
                            break
                    else:
                        self.attr_values[attrs_id]['verdict'] = COMPARE_VERDICT[2][0]
                self.attr_values[attrs_id]['branches'].append(branch_ids)
            else:
                if l_type == 'u':
                    verdict = COMPARE_VERDICT[1][0]
                elif l_type == 's':
                    verdict = COMPARE_VERDICT[0][0]
                else:
                    verdict = COMPARE_VERDICT[3][0]
                self.attr_values[attrs_id] = {'branches': [branch_ids], 'verdict': verdict}


class CompareTree:
    def __init__(self, user, j1, j2):
        self.user = user
        self._root1 = j1.reportroot
        self._root2 = j2.reportroot

        self._name_ids = self.__get_attr_names()
        self.tree1 = ReportTree(self._root1, self._name_ids)
        self.tree2 = ReportTree(self._root1, self._name_ids)

        self.attr_values = {}
        self.__compare_values()
        self.__fill_cache()

    def __get_attr_names(self):
        names1 = set(aname for aname, in ReportAttr.objects.filter(report__root=self._root1, compare=True)
                     .values_list('attr__name_id'))
        names2 = set(aname for aname, in ReportAttr.objects.filter(report__root=self._root2, compare=True)
                     .values_list('attr__name_id'))
        if names1 != names2:
            raise BridgeException(_("Jobs with different sets of attributes to compare can't be compared"))
        return sorted(names1)

    def __compare_values(self):
        for a_id in self.tree1.attr_values:
            self.attr_values[a_id] = {
                'v1': self.tree1.attr_values[a_id]['verdict'],
                'v2': COMPARE_VERDICT[4][0],
                'branches1': self.tree1.attr_values[a_id]['branches'],
                'branches2': []
            }
            if a_id in self.tree2.attr_values:
                self.attr_values[a_id]['v2'] = self.tree2.attr_values[a_id]['verdict']
                self.attr_values[a_id]['branches2'] = self.tree2.attr_values[a_id]['branches']
        for a_id in self.tree2.attr_values:
            if a_id not in self.tree1.attr_values:
                self.attr_values[a_id] = {
                    'v1': COMPARE_VERDICT[4][0],
                    'v2': self.tree2.attr_values[a_id]['verdict'],
                    'branches1': [],
                    'branches2': self.tree2.attr_values[a_id]['branches']
                }

    def __fill_cache(self):
        info = CompareJobsInfo.objects.create(
            user=self.user, root1=self._root1, root2=self._root2, attr_names='|'.join(self._name_ids)
        )
        CompareJobsCache.objects.bulk_create(list(CompareJobsCache(
            info=info, attr_values=x,
            verdict1=self.attr_values[x]['v1'], verdict2=self.attr_values[x]['v2'],
            reports1=json.dumps(self.attr_values[x]['branches1'], ensure_ascii=False),
            reports2=json.dumps(self.attr_values[x]['branches2'], ensure_ascii=False)
        ) for x in self.attr_values))


class ComparisonTableData:
    def __init__(self, user, j1, j2):
        self.job1 = j1
        self.job2 = j2
        self.user = user
        self.data = []
        self.info = 0
        self.attrs = []
        self.__get_data()

    def __get_data(self):
        try:
            info = CompareJobsInfo.objects.get(user=self.user, root1=self.job1.reportroot, root2=self.job2.reportroot)
        except ObjectDoesNotExist:
            raise BridgeException(_('The comparison cache was not found'))
        self.info = info.pk

        numbers = {}
        for v1, v2, num in CompareJobsCache.objects.filter(info=info).values('verdict1', 'verdict2')\
                .annotate(number=Count('id')).values_list('verdict1', 'verdict2', 'number'):
            numbers[(v1, v2)] = num

        for v1 in COMPARE_VERDICT:
            row_data = []
            for v2 in COMPARE_VERDICT:
                num = '-'
                if (v1[0], v2[0]) in numbers:
                    num = (numbers[(v1[0], v2[0])], v2[0])
                row_data.append(num)
            self.data.append(row_data)

        all_attrs = {}
        names_ids = list(int(x) for x in info.attr_names.split('|'))
        for aname in AttrName.objects.filter(id__in=names_ids):
            all_attrs[aname.id] = {'values': set(), 'name': aname.name}
        if len(all_attrs) != len(names_ids):
            raise BridgeException(_('The comparison cache was corrupted'))

        for compare in info.comparejobscache_set.all():
            attr_values = compare.attr_values.split('|')
            if len(attr_values) != len(names_ids):
                raise BridgeException(_('The comparison cache was corrupted'))
            for i in range(len(attr_values)):
                if attr_values[i] == '-':
                    continue
                all_attrs[names_ids[i]]['values'].add(attr_values[i])

        for an_id in names_ids:
            values = []
            if len(all_attrs[an_id]['values']) > 0:
                values = list(Attr.objects.filter(id__in=all_attrs[an_id]['values'])
                              .order_by('value').values_list('id', 'value'))
            self.attrs.append({'name': all_attrs[an_id]['name'], 'values': values})


class ComparisonData:
    def __init__(self, info_id, page_num, hide_attrs, hide_components, verdict=None, attrs=None):
        try:
            self.info = CompareJobsInfo.objects.get(pk=info_id)
        except ObjectDoesNotExist:
            raise BridgeException(_("The comparison cache was not found"))
        self._attr_names = list(int(x) for x in self.info.attr_names.split('|'))
        self.v1 = self.v2 = None
        self.hide_attrs = hide_attrs
        self.hide_components = hide_components
        self.attr_search = False
        self.pages = {
            'backward': True,
            'forward': True,
            'num': page_num,
            'total': 0
        }
        self.data = self.__get_data(verdict, attrs)

    def __get_verdicts(self, verdict):
        self.__is_not_used()
        m = re.match('^(\d)_(\d)$', verdict)
        if m is None:
            raise BridgeException()
        v1 = m.group(1)
        v2 = m.group(2)
        if any(v not in list(x[0] for x in COMPARE_VERDICT) for v in [v1, v2]):
            raise BridgeException()
        return v1, v2

    def __get_data(self, verdict=None, search_attrs=None):
        if search_attrs is not None:
            try:
                search_attrs = '|'.join(json.loads(search_attrs))
            except ValueError:
                raise BridgeException()
            if '__REGEXP_ANY__' in search_attrs:
                search_attrs = re.escape(search_attrs)
                search_attrs = search_attrs.replace('__REGEXP_ANY__', '\d+')
                search_attrs = '^' + search_attrs + '$'
                data = self.info.comparejobscache_set.filter(attr_values__regex=search_attrs).order_by('id')
            else:
                data = self.info.comparejobscache_set.filter(attr_values=search_attrs).order_by('id')
            self.attr_search = True
        elif verdict is not None:
            (v1, v2) = self.__get_verdicts(verdict)
            data = self.info.comparejobscache_set.filter(verdict1=v1, verdict2=v2).order_by('id')
        else:
            raise BridgeException()
        self.pages['total'] = len(data)
        if self.pages['total'] < self.pages['num']:
            raise BridgeException(_('Required reports were not found'))
        self.pages['backward'] = (self.pages['num'] > 1)
        self.pages['forward'] = (self.pages['num'] < self.pages['total'])
        data = data[self.pages['num'] - 1]
        self.v1 = data.verdict1
        self.v2 = data.verdict2

        try:
            branches = self.__compare_reports(data)
        except ObjectDoesNotExist:
            raise BridgeException(_('The report was not found, please recalculate the comparison cache'))
        if branches is None:
            raise BridgeException()

        final_data = []
        for branch in branches:
            ordered = []
            for i in sorted(list(branch)):
                if len(branch[i]) > 0:
                    ordered.append(branch[i])
            final_data.append(ordered)
        return final_data

    def __compare_reports(self, c):
        data1 = self.__get_reports_data(json.loads(c.reports1))
        data2 = self.__get_reports_data(json.loads(c.reports2))
        for i in sorted(list(data1)):
            if i not in data2:
                break
            blocks = self.__compare_lists(data1[i], data2[i])
            if isinstance(blocks, list) and len(blocks) == 2:
                data1[i] = blocks[0]
                data2[i] = blocks[1]
        return [data1, data2]

    def __compare_lists(self, blocks1, blocks2):
        for b1 in blocks1:
            for b2 in blocks2:
                if b1.block_class != b2.block_class or b1.type == 'm':
                    continue
                for a1 in b1.list:
                    if a1['name'] not in list(x['name'] for x in b2.list):
                        a1['color'] = '#c60806'
                    for a2 in b2.list:
                        if a2['name'] not in list(x['name'] for x in b1.list):
                            a2['color'] = '#c60806'
                        if a1['name'] == a2['name'] and a1['value'] != a2['value']:
                            a1['color'] = a2['color'] = '#af49bd'
        if self.hide_attrs:
            for b1 in blocks1:
                for b2 in blocks2:
                    if b1.block_class != b2.block_class or b1.type == 'm':
                        continue
                    for b in [b1, b2]:
                        new_list = []
                        for a in b.list:
                            if 'color' in a:
                                new_list.append(a)
                        b.list = new_list
        if self.hide_components:
            for_del = {
                'b1': [],
                'b2': []
            }
            for i in range(len(blocks1)):
                for j in range(len(blocks2)):
                    if blocks1[i].block_class != blocks2[j].block_class or blocks1[i].type != 'c':
                        continue
                    if blocks1[i].list == blocks2[j].list and blocks1[i].add_info == blocks2[j].add_info:
                        for_del['b1'].append(i)
                        for_del['b2'].append(j)
            new_blocks1 = []
            for i in range(0, len(blocks1)):
                if i not in for_del['b1']:
                    new_blocks1.append(blocks1[i])
            new_blocks2 = []
            for i in range(0, len(blocks2)):
                if i not in for_del['b2']:
                    new_blocks2.append(blocks2[i])
            return [new_blocks1, new_blocks2]
        return None

    def __get_reports_data(self, reports):
        branch_data = {}
        get_block = {
            'u': (self.__unsafe_data, self.__unsafe_mark_data),
            's': (self.__safe_data, self.__safe_mark_data),
            'f': (self.__unknown_data, self.__unknown_mark_data)
        }
        added_ids = set()
        for branch in reports:
            cnt = 1
            parent = None
            for rdata in branch:
                if cnt not in branch_data:
                    branch_data[cnt] = []
                if rdata[1] in added_ids:
                    pass
                elif rdata[0] == 'c':
                    branch_data[cnt].append(
                        self.__component_data(rdata[1], parent)
                    )
                elif rdata[0] in 'usf':
                    branch_data[cnt].append(
                        get_block[rdata[0]][0](rdata[1], parent)
                    )
                    cnt += 1
                    for b in get_block[rdata[0]][1](rdata[1]):
                        if cnt not in branch_data:
                            branch_data[cnt] = []
                        if b.id not in list(x.id for x in branch_data[cnt]):
                            branch_data[cnt].append(b)
                        else:
                            for i in range(len(branch_data[cnt])):
                                if b.id == branch_data[cnt][i].id:
                                    if rdata[0] == 'f' \
                                            and b.add_info[0]['value'] != branch_data[cnt][i].add_info[0]['value']:
                                        branch_data[cnt].append(b)
                                    else:
                                        branch_data[cnt][i].parents.extend(b.parents)
                                    break
                    break
                parent = rdata[1]
                cnt += 1
                added_ids.add(rdata[1])
        return branch_data

    def __component_data(self, report_id, parent_id):
        report = ReportComponent.objects.get(pk=report_id)
        block = CompareBlock('c_%s' % report_id, 'c', report.component.name, 'comp_%s' % report.component_id)
        if parent_id is not None:
            block.parents.append('c_%s' % parent_id)
        block.list = self.__get_attrs_list(report)
        block.href = reverse('reports:component', args=[report.root.job_id, report.pk])
        return block

    def __unsafe_data(self, report_id, parent_id):
        report = ReportUnsafe.objects.get(pk=report_id)
        block = CompareBlock('u_%s' % report_id, 'u', _('Unsafe'), 'unsafe')
        block.parents.append('c_%s' % parent_id)
        block.add_info = {'value': report.get_verdict_display(), 'color': UNSAFE_COLOR[report.verdict]}
        block.list = self.__get_attrs_list(report)
        block.href = reverse('reports:unsafe', args=[report.trace_id])
        return block

    def __safe_data(self, report_id, parent_id):
        report = ReportSafe.objects.get(pk=report_id)
        block = CompareBlock('s_%s' % report_id, 's', _('Safe'), 'safe')
        block.parents.append('c_%s' % parent_id)
        block.add_info = {'value': report.get_verdict_display(), 'color': SAFE_COLOR[report.verdict]}
        block.list = self.__get_attrs_list(report)
        block.href = reverse('reports:safe', args=[report.pk])
        return block

    def __unknown_data(self, report_id, parent_id):
        report = ReportUnknown.objects.get(pk=report_id)
        block = CompareBlock('f_%s' % report_id, 'f', _('Unknown'), 'unknown-%s' % report.component.name)
        block.parents.append('c_%s' % parent_id)
        problems = list(x.problem.name for x in report.markreport_set.select_related('problem').order_by('id'))
        if len(problems) > 0:
            block.add_info = {'value': '; '.join(problems), 'color': '#c60806'}
        else:
            block.add_info = {'value': _('Without marks')}
        block.list = self.__get_attrs_list(report)
        block.href = reverse('reports:unknown', args=[report.pk])
        return block

    def __get_attrs_list(self, report):
        attrs_list = []
        for an_id, a_name, a_val in report.attrs.values_list('attr__name_id', 'attr__name__name', 'attr__value')\
                .order_by('attr__name__name'):
            attr_data = {'name': a_name, 'value': a_val}
            if an_id in self._attr_names:
                attr_data['color'] = '#8bb72c'
            attrs_list.append(attr_data)
        return attrs_list

    def __unsafe_mark_data(self, report_id):
        self.__is_not_used()
        blocks = []
        for mark in MarkUnsafeReport.objects.filter(report_id=report_id, result__gt=0, type__in='01')\
                .select_related('mark'):
            block = CompareBlock('um_%s' % mark.mark_id, 'm', _('Unsafes mark'))
            block.parents.append('u_%s' % report_id)
            block.add_info = {'value': mark.mark.get_verdict_display(), 'color': UNSAFE_COLOR[mark.mark.verdict]}
            block.href = reverse('marks:mark', args=['unsafe', 'view', mark.mark_id])
            for t in mark.mark.versions.order_by('-version').first().tags.all():
                block.list.append({'name': None, 'value': t.tag.tag})
            blocks.append(block)
        return blocks

    def __safe_mark_data(self, report_id):
        self.__is_not_used()
        blocks = []
        for mark in MarkSafeReport.objects.filter(report_id=report_id).select_related('mark'):
            block = CompareBlock('sm_%s' % mark.mark_id, 'm', _('Safes mark'))
            block.parents.append('s_%s' % report_id)
            block.add_info = {'value': mark.mark.get_verdict_display(), 'color': SAFE_COLOR[mark.mark.verdict]}
            block.href = reverse('marks:mark', args=['safe', 'view', mark.mark_id])
            for t in mark.mark.versions.order_by('-version').first().tags.all():
                block.list.append({'name': None, 'value': t.tag.tag})
            blocks.append(block)
        return blocks

    def __unknown_mark_data(self, report_id):
        self.__is_not_used()
        blocks = []
        for mark in MarkUnknownReport.objects.filter(report_id=report_id).select_related('problem'):
            block = CompareBlock("fm_%s" % mark.mark_id, 'm', _('Unknowns mark'))
            block.parents.append('f_%s' % report_id)
            block.add_info = {'value': mark.problem.name}
            block.href = reverse('marks:mark', args=['unknown', 'view', mark.mark_id])
            blocks.append(block)
        return blocks

    def __is_not_used(self):
        pass


class CompareBlock:
    def __init__(self, block_id, block_type, title, block_class=None):
        self.id = block_id
        self.block_class = block_class if block_class is not None else self.id
        self.type = block_type
        self.title = title
        self.parents = []
        self.list = []
        self.add_info = None
        self.href = None<|MERGE_RESOLUTION|>--- conflicted
+++ resolved
@@ -23,11 +23,7 @@
 from django.urls import reverse
 from django.utils.translation import ugettext_lazy as _
 
-<<<<<<< HEAD
-from bridge.vars import JOB_STATUS, COMPARE_VERDICT
-=======
-from bridge.vars import JOBS_COMPARE_ATTRS, COMPARE_VERDICT
->>>>>>> 80bae96b
+from bridge.vars import COMPARE_VERDICT
 from bridge.utils import BridgeException
 
 from users.models import User
@@ -36,27 +32,14 @@
     ReportComponentLeaf, CompareJobsInfo, CompareJobsCache
 from marks.models import MarkUnsafeReport, MarkSafeReport, MarkUnknownReport
 
-<<<<<<< HEAD
 from jobs.utils import JobAccess
-from marks.tables import UNSAFE_COLOR, SAFE_COLOR
-=======
-from jobs.utils import JobAccess, CompareFileSet
 from marks.utils import UNSAFE_COLOR, SAFE_COLOR
->>>>>>> 80bae96b
 
 
 def can_compare(user, job1, job2):
     if not isinstance(job1, Job) or not isinstance(job2, Job) or not isinstance(user, User):
         return False
-<<<<<<< HEAD
-    if not JobAccess(user, job1).can_view() or job1.status != JOB_STATUS[3][0]:
-        return False
-    if not JobAccess(user, job2).can_view() or job2.status != JOB_STATUS[3][0]:
-=======
-    if job1.type != job2.type:
-        return False
     if not JobAccess(user, job1).can_view() or not JobAccess(user, job2).can_view():
->>>>>>> 80bae96b
         return False
     return True
 
