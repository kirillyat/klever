#
# Copyright (c) 2014-2016 ISPRAS (http://www.ispras.ru)
# Institute for System Programming of the Russian Academy of Sciences
#
# Licensed under the Apache License, Version 2.0 (the "License");
# you may not use this file except in compliance with the License.
# You may obtain a copy of the License at
#
#     http://www.apache.org/licenses/LICENSE-2.0
#
# Unless required by applicable law or agreed to in writing, software
# distributed under the License is distributed on an "AS IS" BASIS,
# WITHOUT WARRANTIES OR CONDITIONS OF ANY KIND, either express or implied.
# See the License for the specific language governing permissions and
# limitations under the License.
#

import os
import time
from django.db import models
from django.db.models.signals import pre_delete
from django.dispatch.dispatcher import receiver
from django.contrib.auth.models import User
from django.core.files import File
from django.utils.timezone import now
from bridge.vars import UNSAFE_VERDICTS, SAFE_VERDICTS, COMPARE_VERDICT
from bridge.utils import RemoveFilesBeforeDelete, logger
from jobs.models import Job

LOG_DIR = 'ReportLogs'


def get_component_path(instance, filename):
    curr_date = now()
    return os.path.join('Reports', instance.component.name, str(curr_date.year), str(curr_date.month), filename)


class AttrName(models.Model):
    name = models.CharField(max_length=63, unique=True, db_index=True)

    class Meta:
        db_table = 'attr_name'


class Attr(models.Model):
    name = models.ForeignKey(AttrName)
    value = models.CharField(max_length=255)

    class Meta:
        db_table = 'attr'
        index_together = ["name", "value"]


class ReportRoot(models.Model):
    user = models.ForeignKey(User, null=True, on_delete=models.SET_NULL, related_name='+')
    job = models.OneToOneField(Job)
<<<<<<< HEAD
    safes = models.PositiveIntegerField(default=0)
=======
>>>>>>> 25fb1752
    tasks_total = models.PositiveIntegerField(default=0)
    average_time = models.BigIntegerField(default=0)

    class Meta:
        db_table = 'report_root'


@receiver(pre_delete, sender=ReportRoot)
def reportroot_delete_signal(**kwargs):
    t1 = time.time()
    RemoveFilesBeforeDelete(kwargs['instance'])
    logger.info('Deleting ReportRoot files took %s seconds.' % (time.time() - t1))


class Report(models.Model):
    root = models.ForeignKey(ReportRoot)
    parent = models.ForeignKey('self', null=True, related_name='+')
    identifier = models.CharField(max_length=255, unique=True)

    class Meta:
        db_table = 'report'


class ReportAttr(models.Model):
    attr = models.ForeignKey(Attr)
    report = models.ForeignKey(Report, related_name='attrs')

    class Meta:
        db_table = 'report_attrs'


class Computer(models.Model):
    description = models.TextField()

    class Meta:
        db_table = 'computer'


class Component(models.Model):
    name = models.CharField(max_length=15, unique=True, db_index=True)

    def __str__(self):
        return self.name

    class Meta:
        db_table = 'component'


class ReportComponent(Report):
    computer = models.ForeignKey(Computer)
    component = models.ForeignKey(Component, on_delete=models.PROTECT)
    verification = models.BooleanField(default=False)
    cpu_time = models.BigIntegerField(null=True)
    wall_time = models.BigIntegerField(null=True)
    memory = models.BigIntegerField(null=True)
    start_date = models.DateTimeField()
    finish_date = models.DateTimeField(null=True)
    log = models.CharField(max_length=128, null=True)
    archive = models.FileField(upload_to=get_component_path, null=True)
    data = models.FileField(upload_to=get_component_path, null=True)

    def new_data(self, fname, fp, save=False):
        self.data.save(fname, File(fp), save)

    def new_archive(self, fname, fp, save=False):
        self.archive.save(fname, File(fp), save)

    class Meta:
        db_table = 'report_component'


@receiver(pre_delete, sender=ReportComponent)
def report_component_delete_signal(**kwargs):
    report = kwargs['instance']
    if report.archive:
        report.archive.storage.delete(report.archive.path)
    if report.data:
        report.data.storage.delete(report.data.path)


class ReportUnsafe(Report):
    archive = models.FileField(upload_to='Unsafes/%Y/%m')
    error_trace = models.CharField(max_length=128)
    verdict = models.CharField(max_length=1, choices=UNSAFE_VERDICTS, default='5')
    verifier_time = models.BigIntegerField()

    def new_archive(self, fname, fp, save=False):
        self.archive.save(fname, File(fp), save)

    class Meta:
        db_table = 'report_unsafe'


@receiver(pre_delete, sender=ReportUnsafe)
def unsafe_delete_signal(**kwargs):
    unsafe = kwargs['instance']
    unsafe.archive.storage.delete(unsafe.archive.path)


class ReportSafe(Report):
    archive = models.FileField(upload_to='Safes/%Y/%m', null=True)
    proof = models.CharField(max_length=128, null=True)
    verdict = models.CharField(max_length=1, choices=SAFE_VERDICTS, default='4')
    verifier_time = models.BigIntegerField()

    def new_archive(self, fname, fp, save=False):
        self.archive.save(fname, File(fp), save)

    class Meta:
        db_table = 'report_safe'


@receiver(pre_delete, sender=ReportSafe)
def safe_delete_signal(**kwargs):
    safe = kwargs['instance']
    if safe.archive:
        safe.archive.storage.delete(safe.archive.path)


class ReportUnknown(Report):
    component = models.ForeignKey(Component, on_delete=models.PROTECT)
    archive = models.FileField(upload_to='Unknowns/%Y/%m')
    problem_description = models.CharField(max_length=128)

    def new_archive(self, fname, fp, save=False):
        self.archive.save(fname, File(fp), save)

    class Meta:
        db_table = 'report_unknown'


@receiver(pre_delete, sender=ReportUnknown)
def unknown_delete_signal(**kwargs):
    unknown = kwargs['instance']
    unknown.archive.storage.delete(unknown.archive.path)


class ReportComponentLeaf(models.Model):
    report = models.ForeignKey(ReportComponent, related_name='leaves')
    safe = models.ForeignKey(ReportSafe, null=True, related_name='leaves')
    unsafe = models.ForeignKey(ReportUnsafe, null=True, related_name='leaves')
    unknown = models.ForeignKey(ReportUnknown, null=True, related_name='leaves')

    class Meta:
        db_table = 'cache_report_component_leaf'


class AttrStatistic(models.Model):
    report = models.ForeignKey(ReportComponent)
    name = models.ForeignKey(AttrName)
    attr = models.ForeignKey(Attr, null=True)
    safes = models.PositiveIntegerField(default=0)
    unsafes = models.PositiveIntegerField(default=0)
    unknowns = models.PositiveIntegerField(default=0)

    class Meta:
        db_table = 'cache_report_attr_statistic'


class Verdict(models.Model):
    report = models.OneToOneField(ReportComponent)
    unsafe = models.PositiveIntegerField(default=0)
    unsafe_bug = models.PositiveIntegerField(default=0)
    unsafe_target_bug = models.PositiveIntegerField(default=0)
    unsafe_false_positive = models.PositiveIntegerField(default=0)
    unsafe_unknown = models.PositiveIntegerField(default=0)
    unsafe_unassociated = models.PositiveIntegerField(default=0)
    unsafe_inconclusive = models.PositiveIntegerField(default=0)
    safe = models.PositiveIntegerField(default=0)
    safe_missed_bug = models.PositiveIntegerField(default=0)
    safe_incorrect_proof = models.PositiveIntegerField(default=0)
    safe_unknown = models.PositiveIntegerField(default=0)
    safe_unassociated = models.PositiveIntegerField(default=0)
    safe_inconclusive = models.PositiveIntegerField(default=0)
    unknown = models.PositiveIntegerField(default=0)

    class Meta:
        db_table = "cache_report_verdict"


class ComponentResource(models.Model):
    report = models.ForeignKey(ReportComponent, related_name='resources_cache')
    component = models.ForeignKey(Component, null=True, on_delete=models.PROTECT)
    cpu_time = models.BigIntegerField(default=0)
    wall_time = models.BigIntegerField(default=0)
    memory = models.BigIntegerField(default=0)

    class Meta:
        db_table = 'cache_report_component_resource'


class LightResource(models.Model):
    report = models.ForeignKey(ReportRoot)
    component = models.ForeignKey(Component, null=True, on_delete=models.PROTECT)
    cpu_time = models.BigIntegerField(default=0)
    wall_time = models.BigIntegerField(default=0)
    memory = models.BigIntegerField(default=0)

    class Meta:
        db_table = 'cache_report_light_resource'


class ComponentUnknown(models.Model):
    report = models.ForeignKey(ReportComponent, related_name='unknowns_cache')
    component = models.ForeignKey(Component, on_delete=models.PROTECT)
    number = models.PositiveIntegerField(default=0)

    class Meta:
        db_table = 'cache_report_component_unknown'


class CompareJobsInfo(models.Model):
    user = models.OneToOneField(User)
    root1 = models.ForeignKey(ReportRoot, related_name='+')
    root2 = models.ForeignKey(ReportRoot, related_name='+')
    files_diff = models.TextField()

    class Meta:
        db_table = 'cache_report_jobs_compare_info'


class CompareJobsCache(models.Model):
    info = models.ForeignKey(CompareJobsInfo)
    attr_values = models.CharField(max_length=64, db_index=True)
    verdict1 = models.CharField(max_length=1, choices=COMPARE_VERDICT)
    verdict2 = models.CharField(max_length=1, choices=COMPARE_VERDICT)
    reports1 = models.CharField(max_length=1000)
    reports2 = models.CharField(max_length=1000)

    class Meta:
        db_table = 'cache_report_jobs_compare'
<<<<<<< HEAD
=======
        index_together = ["info", "verdict1", "verdict2"]
>>>>>>> 25fb1752


class TasksNumbers(models.Model):
    root = models.OneToOneField(ReportRoot)
    bt_total = models.PositiveIntegerField(default=0)
    bt_num = models.PositiveIntegerField(default=0)
    avtg_total = models.PositiveIntegerField(default=0)
    avtg_fail = models.PositiveIntegerField(default=0)
    vtg_fail = models.PositiveIntegerField(default=0)

    class Meta:
        db_table = 'report_tasks_numbers'


class TaskStatistic(models.Model):
    number_of_tasks = models.BigIntegerField(default=0)
    average_time = models.BigIntegerField(default=0)

    class Meta:
        db_table = 'cache_report_task_statistic'<|MERGE_RESOLUTION|>--- conflicted
+++ resolved
@@ -54,10 +54,6 @@
 class ReportRoot(models.Model):
     user = models.ForeignKey(User, null=True, on_delete=models.SET_NULL, related_name='+')
     job = models.OneToOneField(Job)
-<<<<<<< HEAD
-    safes = models.PositiveIntegerField(default=0)
-=======
->>>>>>> 25fb1752
     tasks_total = models.PositiveIntegerField(default=0)
     average_time = models.BigIntegerField(default=0)
 
@@ -289,10 +285,7 @@
 
     class Meta:
         db_table = 'cache_report_jobs_compare'
-<<<<<<< HEAD
-=======
         index_together = ["info", "verdict1", "verdict2"]
->>>>>>> 25fb1752
 
 
 class TasksNumbers(models.Model):
