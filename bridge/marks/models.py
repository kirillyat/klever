from django.contrib.auth.models import User
from django.db import models
from django.db.models.signals import post_init
from django.dispatch.dispatcher import receiver
from bridge.vars import FORMAT, JOB_CLASSES, MARK_STATUS, MARK_UNSAFE, MARK_SAFE
from reports.models import Attr, ReportUnsafe, ReportSafe, ReportComponent,\
    Component, ReportUnknown, AttrName
from jobs.models import Job


class UnknownProblem(models.Model):
    name = models.CharField(max_length=15)

    def __str__(self):
        return self.name

    class Meta:
        db_table = 'cache_mark_unknown_problem'


# Tables with functions
class MarkUnsafeConvert(models.Model):
    name = models.CharField(max_length=30)
    description = models.CharField(max_length=1000, default='')

    def __str__(self):
        return self.name

    class Meta:
        db_table = 'mark_unsafe_convert'


class MarkUnsafeCompare(models.Model):
    name = models.CharField(max_length=30)
    description = models.CharField(max_length=1000, default='')

    def __str__(self):
        return self.name

    class Meta:
        db_table = 'mark_unsafe_compare'


# Abstract tables
class Mark(models.Model):
    identifier = models.CharField(max_length=255, unique=True)
    job = models.ForeignKey(Job, null=True, on_delete=models.SET_NULL,
                            related_name="%(class)s")
    format = models.PositiveSmallIntegerField(default=FORMAT)
    version = models.PositiveSmallIntegerField(default=1)
    type = models.CharField(max_length=1, choices=JOB_CLASSES, default='0')
    author = models.ForeignKey(User, related_name="%(class)s", null=True,
                               on_delete=models.SET_NULL)
    status = models.CharField(max_length=1, choices=MARK_STATUS, default='0')
    is_modifiable = models.BooleanField(default=True)
    change_date = models.DateTimeField(auto_now=True)
    description = models.TextField(default='')

    def __str__(self):
        return self.identifier

    class Meta:
        abstract = True


class MarkHistory(models.Model):
    version = models.PositiveSmallIntegerField()
    author = models.ForeignKey(User, null=True, on_delete=models.SET_NULL, related_name="%(class)s")
    status = models.CharField(max_length=1, choices=MARK_STATUS, default='0')
    change_date = models.DateTimeField()
    comment = models.TextField()
    description = models.TextField()

    class Meta:
        abstract = True


# Safes tables
class MarkSafe(Mark):
    verdict = models.CharField(max_length=1, choices=MARK_SAFE, default='0')

    class Meta:
        db_table = 'mark_safe'


class MarkSafeHistory(MarkHistory):
    mark = models.ForeignKey(MarkSafe, related_name='versions')
    verdict = models.CharField(max_length=1, choices=MARK_SAFE)

    class Meta:
        db_table = 'mark_safe_history'


class MarkSafeAttr(models.Model):
    mark = models.ForeignKey(MarkSafeHistory, related_name='attrs')
    attr = models.ForeignKey(Attr)
    is_compare = models.BooleanField(default=True)

    class Meta:
        db_table = 'mark_safe_attr'


class MarkSafeReport(models.Model):
    mark = models.ForeignKey(MarkSafe, related_name='markreport_set')
    report = models.ForeignKey(ReportSafe, related_name='markreport_set')

    class Meta:
        db_table = "cache_mark_safe_report"


# Unsafes tables
class MarkUnsafe(Mark):
    verdict = models.CharField(max_length=1, choices=MARK_UNSAFE, default='0')
    function = models.ForeignKey(MarkUnsafeCompare)
    error_trace = models.BinaryField(null=True)

    class Meta:
        db_table = 'mark_unsafe'


<<<<<<< HEAD
=======
@receiver(post_init, sender=MarkUnsafe)
def get_mark_trace(**kwargs):
    mark = kwargs['instance']
    if mark.error_trace is not None and not isinstance(mark.error_trace, bytes):
        mark.error_trace = mark.error_trace.tobytes()


class UnsafeMarkAttrOrder(models.Model):
    name = models.ForeignKey(AttrName)
    mark = models.ForeignKey(MarkUnsafe, related_name='attrorder')

    class Meta:
        db_table = 'marks_unsafe_attr_order'


>>>>>>> 3da8667a
class MarkUnsafeHistory(MarkHistory):
    mark = models.ForeignKey(MarkUnsafe, related_name='versions')
    verdict = models.CharField(max_length=1, choices=MARK_UNSAFE)
    function = models.ForeignKey(MarkUnsafeCompare)

    class Meta:
        db_table = 'mark_unsafe_history'


class MarkUnsafeAttr(models.Model):
    mark = models.ForeignKey(MarkUnsafeHistory, related_name='attrs')
    attr = models.ForeignKey(Attr)
    is_compare = models.BooleanField(default=True)

    class Meta:
        db_table = 'mark_unsafe_attr'


class MarkUnsafeReport(models.Model):
    mark = models.ForeignKey(MarkUnsafe, related_name='markreport_set')
    report = models.ForeignKey(ReportUnsafe, related_name='markreport_set')
    result = models.FloatField()
    broken = models.BooleanField(default=False)

    class Meta:
        db_table = "cache_mark_unsafe_report"


# Tags tables
class SafeTag(models.Model):
    tag = models.CharField(max_length=1023)

    class Meta:
        db_table = "mark_safe_tag"


class UnsafeTag(models.Model):
    tag = models.CharField(max_length=1023)

    class Meta:
        db_table = "mark_unsafe_tag"


class ReportSafeTag(models.Model):
    report = models.ForeignKey(ReportComponent, related_name='safe_tags')
    tag = models.ForeignKey(SafeTag, related_name='+')
    number = models.IntegerField(default=0)

    def __str__(self):
        return self.tag.tag

    class Meta:
        db_table = "cache_report_safe_tag"


class ReportUnsafeTag(models.Model):
    report = models.ForeignKey(ReportComponent, related_name='unsafe_tags')
    tag = models.ForeignKey(UnsafeTag, related_name='+')
    number = models.IntegerField(default=0)

    def __str__(self):
        return self.tag.tag

    class Meta:
        db_table = 'cache_report_unsafe_tag'


class MarkSafeTag(models.Model):
    mark_version = models.ForeignKey(MarkSafeHistory, related_name='tags')
    tag = models.ForeignKey(SafeTag, related_name='+')

    def __str__(self):
        return self.tag.tag

    class Meta:
        db_table = "cache_mark_safe_tag"


class MarkUnsafeTag(models.Model):
    mark_version = models.ForeignKey(MarkUnsafeHistory, related_name='tags')
    tag = models.ForeignKey(UnsafeTag, related_name='+')

    def __str__(self):
        return self.tag.tag

    class Meta:
        db_table = 'cache_mark_unsafe_tag'


class UnsafeReportTag(models.Model):
    report = models.ForeignKey(ReportUnsafe, related_name='tags')
    tag = models.ForeignKey(UnsafeTag)
    number = models.PositiveIntegerField(default=0)

    class Meta:
        db_table = 'cache_unsafe_report_unsafe_tag'


class SafeReportTag(models.Model):
    report = models.ForeignKey(ReportSafe, related_name='tags')
    tag = models.ForeignKey(SafeTag)
    number = models.PositiveIntegerField(default=0)

    class Meta:
        db_table = 'cache_safe_report_safe_tag'


# For unknowns
class MarkUnknown(models.Model):
    identifier = models.CharField(max_length=255, unique=True)
    version = models.PositiveSmallIntegerField(default=1)
    job = models.ForeignKey(Job, null=True, on_delete=models.SET_NULL)
    format = models.PositiveSmallIntegerField(default=FORMAT)
    type = models.CharField(max_length=1, choices=JOB_CLASSES, default='0')
    author = models.ForeignKey(User, null=True, on_delete=models.SET_NULL)
    status = models.CharField(max_length=1, choices=MARK_STATUS, default='0')
    is_modifiable = models.BooleanField(default=True)
    change_date = models.DateTimeField(auto_now=True)
    component = models.ForeignKey(Component, on_delete=models.PROTECT)
    function = models.TextField()
    problem_pattern = models.CharField(max_length=15)
    link = models.URLField(null=True)
    description = models.TextField(default='')

    class Meta:
        db_table = 'mark_unknown'


class MarkUnknownHistory(models.Model):
    mark = models.ForeignKey(MarkUnknown, related_name='versions')
    version = models.PositiveSmallIntegerField()
    author = models.ForeignKey(User, null=True, on_delete=models.SET_NULL)
    status = models.CharField(max_length=1, choices=MARK_STATUS, default='0')
    function = models.TextField()
    problem_pattern = models.CharField(max_length=100)
    link = models.URLField(null=True)
    change_date = models.DateTimeField()
    comment = models.TextField()
    description = models.TextField()

    class Meta:
        db_table = 'mark_unknown_history'


class MarkUnknownReport(models.Model):
    mark = models.ForeignKey(MarkUnknown, related_name='markreport_set')
    report = models.ForeignKey(ReportUnknown, related_name='markreport_set')
    problem = models.ForeignKey(UnknownProblem, on_delete=models.PROTECT)

    class Meta:
        db_table = 'cache_mark_unknown_report'


class ComponentMarkUnknownProblem(models.Model):
    report = models.ForeignKey(ReportComponent, related_name='mark_unknowns_cache')
    component = models.ForeignKey(Component, related_name='+', on_delete=models.PROTECT)
    problem = models.ForeignKey(UnknownProblem, null=True, related_name='+', on_delete=models.PROTECT)
    number = models.PositiveIntegerField(default=0)

    class Meta:
        db_table = 'cache_report_component_mark_unknown_problem'<|MERGE_RESOLUTION|>--- conflicted
+++ resolved
@@ -118,8 +118,6 @@
         db_table = 'mark_unsafe'
 
 
-<<<<<<< HEAD
-=======
 @receiver(post_init, sender=MarkUnsafe)
 def get_mark_trace(**kwargs):
     mark = kwargs['instance']
@@ -127,15 +125,6 @@
         mark.error_trace = mark.error_trace.tobytes()
 
 
-class UnsafeMarkAttrOrder(models.Model):
-    name = models.ForeignKey(AttrName)
-    mark = models.ForeignKey(MarkUnsafe, related_name='attrorder')
-
-    class Meta:
-        db_table = 'marks_unsafe_attr_order'
-
-
->>>>>>> 3da8667a
 class MarkUnsafeHistory(MarkHistory):
     mark = models.ForeignKey(MarkUnsafe, related_name='versions')
     verdict = models.CharField(max_length=1, choices=MARK_UNSAFE)
