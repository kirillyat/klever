--- conflicted
+++ resolved
@@ -77,11 +77,7 @@
             {% if reports.values|length %}
                 <h4 class="header ui teal">{% trans 'Associated leaf reports' %}</h4>
                 <div style="overflow-x: auto;">
-<<<<<<< HEAD
-                    <table class="ui compact teal celled selectable table alternate-color" style="width:auto;">
-=======
-                    <table class="ui compact teal celled table">
->>>>>>> 25010f17
+                    <table class="ui compact teal celled selectable table alternate-color">
                         <thead>
                             {% for column_row in reports.header %}
                                 <tr>
