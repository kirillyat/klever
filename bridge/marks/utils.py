--- conflicted
+++ resolved
@@ -80,13 +80,9 @@
         elif self.type == 'safe':
             mark = MarkSafe(**init_args)
         else:
-<<<<<<< HEAD
             mark = MarkUnknown(**init_args)
-=======
-            mark = MarkUnknown()
         mark.author = self.user
         mark.prime = report
->>>>>>> d9eec616
 
         if self.type == 'unsafe':
             if any(x not in args for x in ['convert_id', 'compare_id']):
