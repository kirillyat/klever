#
# Copyright (c) 2014-2016 ISPRAS (http://www.ispras.ru)
# Institute for System Programming of the Russian Academy of Sciences
#
# Licensed under the Apache License, Version 2.0 (the "License");
# you may not use this file except in compliance with the License.
# You may obtain a copy of the License at
#
#     http://www.apache.org/licenses/LICENSE-2.0
#
# Unless required by applicable law or agreed to in writing, software
# distributed under the License is distributed on an "AS IS" BASIS,
# WITHOUT WARRANTIES OR CONDITIONS OF ANY KIND, either express or implied.
# See the License for the specific language governing permissions and
# limitations under the License.
#

import json
from django.db.models import Q
from django.core.exceptions import ObjectDoesNotExist
from django.utils.translation import ugettext_lazy as _
from bridge.vars import USER_ROLES
from bridge.utils import logger, BridgeException
from marks.models import SafeTag, UnsafeTag


def can_edit_tag(user, tag=None):
    if user is None:
        return False
<<<<<<< HEAD
    if user.extended.role in {USER_ROLES[2][0], USER_ROLES[3][0]}:
        return True
    if tag is not None and tag.author == user \
            and tag.children.filter(author__extended__role__in={USER_ROLES[2][0], USER_ROLES[3][0]}).count() == 0:
=======
    if user.extended.role == USER_ROLES[2][0]:
        return True
    if tag is not None and tag.author == user \
            and tag.children.filter(author__extended__role=USER_ROLES[2][0]).count() == 0:
>>>>>>> 177e4371
        return True
    return False


def can_create_tag_child(user, parent):
    if user is None:
        return False
<<<<<<< HEAD
    if user.extended.role in {USER_ROLES[2][0], USER_ROLES[3][0]}:
        return True
    if parent is None:
        return False
    if parent.author.extended.role in {USER_ROLES[2][0], USER_ROLES[3][0]} \
            and parent.children.filter(author__extended__role__in={USER_ROLES[2][0], USER_ROLES[3][0]}).count() == 0:
=======
    if user.extended.role == USER_ROLES[2][0]:
        return True
    if parent is None:
        return False
    if parent.author.extended.role == USER_ROLES[2][0] \
            and parent.children.filter(author__extended__role=USER_ROLES[2][0]).count() == 0 \
            and user.extended.role in {USER_ROLES[1][0], USER_ROLES[3][0]}:
>>>>>>> 177e4371
        return True
    return False


class TagTable(object):
    def __init__(self):
        self.rows = 0
        self.columns = 0
        self.data = {}
        self.added = []

    def add(self, column, row, tag):
        self.data["%s_%s" % (column, row)] = tag
        self.added.append(tag.id)
        self.rows = max(self.rows, row)
        self.columns = max(self.columns, column)

    def fill_other(self):
        for c in range(1, self.columns + 1):
            for r in range(1, self.rows + 1):
                if ("%s_%s" % (c, r)) not in self.data:
                    self.data["%s_%s" % (c, r)] = None
        for c in range(1, self.columns + 1):
            for r in range(1, self.rows + 1):
                if isinstance(self.data["%s_%s" % (c, r)], TagData):
                    self.__connect_with_children(c, r)

    def __connect_with_children(self, col, row):
        if col > (self.columns - 2):
            return
        children_rows = []
        for r in list(range(1, self.rows + 1))[(row - 1):]:
            if isinstance(self.data["%s_%s" % (col + 2, r)], TagData):
                if self.data["%s_%s" % (col + 2, r)].parent == self.data["%s_%s" % (col, row)].id:
                    children_rows.append(r)
        if len(children_rows) == 0:
            return

        if len(children_rows) > 1:
            self.data["%s_%s" % (col + 1, row)] = 'LRB'
            self.data["%s_%s" % (col + 1, children_rows[-1])] = 'TR'
        else:
            self.data["%s_%s" % (col + 1, row)] = 'LR'

        for r in reversed(range(row + 1, children_rows[-1])):
            if r in children_rows:
                self.data["%s_%s" % (col + 1, r)] = 'TRB'
            else:
                self.data["%s_%s" % (col + 1, r)] = 'TB'

    def prepare_for_vis(self):
        newdata = []
        for row in range(1, self.rows + 1):
            datarow = []
            for col in range(1, self.columns + 1):
                datarow.append(self.data['%s_%s' % (col, row)])
            newdata.append(datarow)
        self.data = newdata


class TagData:
    def __init__(self, user, tag):
        self.id = tag.pk
        self.parent = tag.parent_id
        self.name = tag.tag
        self.children = list(child.pk for child in tag.children.all())
        self.description = tag.description
        self.populated = tag.populated
        self.author = tag.author.get_full_name()
        self.can_edit = can_edit_tag(user, tag)
        self.can_create_the_child = can_create_tag_child(user, tag)

    def __repr__(self):
        return "<Tag: '%s'>" % self.name


class GetTagsData:
    def __init__(self, tags_type, tag_ids=None, user=None):
        self.__type = tags_type
        self.user = user
        self.tags = []
        self.tag_ids = tag_ids
        if self.__type not in {'safe', 'unsafe'}:
            raise BridgeException()
        self.__get_tags()
        self.table = TagTable()
        self.__fill_table()

    def __get_tags(self):
        parents = []
        while True:
            if len(parents) > 0:
                tags_filter = {'parent_id__in': parents}
            else:
                tags_filter = {'parent': None}
            if self.tag_ids is not None:
                tags_filter['id__in'] = self.tag_ids
            if self.__type == 'safe':
                next_level = [TagData(self.user, tag) for tag in SafeTag.objects.filter(**tags_filter).order_by('tag')]
            else:
                next_level = \
                    [TagData(self.user, tag) for tag in UnsafeTag.objects.filter(**tags_filter).order_by('tag')]
            if len(next_level) == 0:
                return
            self.tags.append(next_level)
            parents = list(x.id for x in next_level)

    def __fill_table(self):
        if len(self.tags) == 0:
            return
        curr_col = -1
        curr_row = 1
        id1 = -1
        id2 = 0
        while True:
            if id1 == -2:
                break
            new_tag_added = False
            while True:
                child_ind = self.__get_next_child(id1, id2)
                if child_ind is None:
                    break
                id1 += 1
                id2 = child_ind
                curr_col += 2
                self.table.add(curr_col, curr_row, self.tags[id1][id2])
                new_tag_added = True
            parent_ind = self.__get_parent(id1, id2)
            if parent_ind is None:
                id1 -= 1
                id2 = 0
                curr_col -= 2
            else:
                id1 -= 1
                id2 = parent_ind
                curr_col -= 2
            if new_tag_added:
                curr_row += 2
        self.table.fill_other()
        self.table.prepare_for_vis()

    def __get_next_child(self, id1, id2):
        if len(self.tags) < id1 + 2:
            return None
        for i in range(0, len(self.tags[id1 + 1])):
            if id1 == -1:
                if self.tags[id1 + 1][i].id not in self.table.added:
                    return i
                continue
            if self.tags[id1 + 1][i].id in self.tags[id1][id2].children \
                    and self.tags[id1 + 1][i].id not in self.table.added:
                return i
        return None

    def __get_parent(self, id1, id2):
        if id1 <= 0:
            return None
        for i in range(0, len(self.tags[id1 - 1])):
            if self.tags[id1 - 1][i].id == self.tags[id1][id2].parent:
                return i
        return None


class GetParents:
    def __init__(self, tag_id, tag_type):
        self._tag_table = None
        self.tag = self.__get_tag(tag_id, tag_type)
        self._black_parents = self.__get_black_parents()
        self.parents_ids = self.__get_parents()

    def __get_tag(self, tag_id, tag_type):
        if tag_type == 'safe':
            self._tag_table = SafeTag
        elif tag_type == 'unsafe':
            self._tag_table = UnsafeTag
        else:
            raise BridgeException()
        try:
            return self._tag_table.objects.get(pk=tag_id)
        except ObjectDoesNotExist:
            raise BridgeException(_('The tag was not found'))

    def __get_black_parents(self):
        black = [self.tag.pk]
        while True:
            old_len = len(black)
            black.extend(
                list(child.pk for child in self._tag_table.objects.filter(Q(parent_id__in=black) & ~Q(id__in=black)))
            )
            if old_len == len(black):
                break
        if self.tag.parent is not None:
            black.append(self.tag.parent_id)
        return black

    def __get_parents(self):
        return list(tag.pk for tag in self._tag_table.objects.filter(~Q(id__in=self._black_parents)).order_by('tag'))


class SaveTag:
    def __init__(self, user, data):
        self.user = user
        self.data = data
        if 'action' not in self.data or self.data['action'] not in ['edit', 'create']:
            raise BridgeException()
        if 'tag_type' not in self.data or self.data['tag_type'] not in ['safe', 'unsafe']:
            raise BridgeException()
        if self.data['tag_type'] == 'unsafe':
            self.table = UnsafeTag
        else:
            self.table = SafeTag
        if self.data['action'] == 'edit':
            self.__edit_tag()
        else:
            self.__create_tag()

    def __create_tag(self):
        if any(x not in self.data for x in ['description', 'name', 'parent_id']):
            raise BridgeException()
        parent = None
        if self.data['parent_id'] != '0':
            try:
                parent = self.table.objects.get(pk=self.data['parent_id'])
            except ObjectDoesNotExist:
                raise BridgeException(_('The tag parent was not found'))
        if not can_create_tag_child(self.user, parent):
            raise BridgeException(_("You don't have an access to create this tag"))

        if len(self.data['name']) == 0:
            raise BridgeException(_('The tag name is required'))
        if len(self.data['name']) > 32:
            raise BridgeException(_('The maximum length of a tag must be 32 characters'))
        if len(self.table.objects.filter(tag=self.data['name'])) > 0:
            raise BridgeException(_('The tag name is used already'))
        self.table.objects.create(
            author=self.user, tag=self.data['name'], parent=parent, description=self.data['description']
        )

    def __edit_tag(self):
        if any(x not in self.data for x in ['tag_id', 'description', 'name', 'parent_id']):
            raise BridgeException()
        try:
            tag = self.table.objects.get(pk=self.data['tag_id'])
        except ObjectDoesNotExist:
            raise BridgeException(_('The tag was not found'))
        if not can_edit_tag(self.user, tag):
            raise BridgeException(_("You don't have an access to edit this tag"))

        if len(self.data['name']) == 0:
            raise BridgeException(_('The tag name is required'))
        if len(self.data['name']) > 32:
            raise BridgeException(_('The maximum length of a tag must be 32 characters'))
        if len(self.table.objects.filter(Q(tag=self.data['name']) & ~Q(id=self.data['tag_id']))) > 0:
            raise BridgeException(_('The tag name is used already'))
        parent = None
        if self.data['parent_id'] != '0':
            try:
                parent = self.table.objects.get(pk=self.data['parent_id'])
            except ObjectDoesNotExist:
                raise BridgeException(_('The tag parent was not found'))
        if not self.__check_parent(tag, parent):
            raise BridgeException(_('Choose another tag parent'))
        tag.description = self.data['description']
        tag.tag = self.data['name']
        tag.parent = parent
        tag.author = self.user
        tag.save()

    def __check_parent(self, tag, parent):
        self.ccc = 0
        while parent is not None:
            if parent.pk == tag.pk:
                return False
            parent = parent.parent
        return True


class TagsInfo:
    def __init__(self, tag_type, selected_tags, deleted_tag=None):
        self.tag_type = tag_type
        self.tag_table = {'safe': SafeTag, 'unsafe': UnsafeTag}
        if self.tag_type not in self.tag_table:
            raise BridgeException()
        self.available = []
        self.selected = []
        self.__get_selected(selected_tags, deleted_tag)
        self.__get_available()
        self.table = GetTagsData(self.tag_type, self.selected).table.data

    def __get_selected(self, selected, deleted):
        tags_for_del = []
        if deleted is not None:
            tags_for_del.append(int(deleted))
            old_len = 0
            while old_len < len(tags_for_del):
                old_len = len(tags_for_del)
                for t in self.tag_table[self.tag_type].objects.filter(parent_id__in=tags_for_del):
                    if t.pk not in tags_for_del:
                        tags_for_del.append(t.pk)
        for sel_id in selected:
            try:
                tag = self.tag_table[self.tag_type].objects.get(pk=sel_id)
            except ObjectDoesNotExist:
                raise BridgeException(_('The tag was not found'))
            if tag.pk not in tags_for_del:
                self.selected.append(tag.pk)
            while tag.parent is not None:
                if tag.parent_id not in self.selected and tag.parent_id not in tags_for_del:
                    self.selected.append(tag.parent_id)
                tag = tag.parent

    def __get_available(self):
        for tag in self.tag_table[self.tag_type].objects.filter(~Q(id__in=self.selected)).order_by('tag'):
            self.available.append([tag.pk, tag.tag])


class CreateTagsFromFile:
    def __init__(self, user, fp, tags_type, population=False):
        self.user = user
        self.fp = fp
        self.tags_type = tags_type
        self.number_of_created = 0
        self.__create_tags(population)

    def __read_json(self):
        try:
            return json.loads(self.fp.read().decode('utf8'))
        except Exception as e:
            logger.exception("Error while parsing tag's data: %s" % e, stack_info=True)
            raise BridgeException()

    def __create_tags(self, population):
        tag_table = {'unsafe': UnsafeTag, 'safe': SafeTag}
        if self.tags_type not in tag_table:
            raise BridgeException()
        newtags = {}
        list_of_tags = self.__read_json()
        if not isinstance(list_of_tags, list):
            raise BridgeException(_('Wrong tags format'))
        for data in list_of_tags:
            if 'name' not in data:
                raise BridgeException(_('Tag name is required'))
            tag_name = str(data['name'])
            if len(tag_name) > 32 or len(tag_name) == 0:
                raise BridgeException(_("The tag name length must be 1-32 (%(name)s)") % {'name': tag_name})
            if tag_name in newtags:
                raise BridgeException(_("The name must be unique (%(name)s)") % {'name': tag_name})

            parent = data.get('parent', None)
            if parent is not None:
                parent = str(parent)

            newtags[tag_name] = {'parent': parent, 'description': str(data.get('description', ''))}

        parents = [None]
        created_tags = {None: None}
        while len(parents) > 0:
            new_parents = []
            for tag_name in newtags:
                if newtags[tag_name]['parent'] in parents:
                    try:
                        created_tags[tag_name] = tag_table[self.tags_type].objects.get(tag=tag_name)
                    except ObjectDoesNotExist:
                        created_tags[tag_name] = tag_table[self.tags_type].objects.create(
                            author=self.user,
                            tag=tag_name,
                            parent=created_tags[newtags[tag_name]['parent']],
                            description=newtags[tag_name]['description'],
                            populated=population
                        )
                        self.number_of_created += 1
                    new_parents.append(tag_name)
            parents = new_parents<|MERGE_RESOLUTION|>--- conflicted
+++ resolved
@@ -27,17 +27,10 @@
 def can_edit_tag(user, tag=None):
     if user is None:
         return False
-<<<<<<< HEAD
-    if user.extended.role in {USER_ROLES[2][0], USER_ROLES[3][0]}:
-        return True
-    if tag is not None and tag.author == user \
-            and tag.children.filter(author__extended__role__in={USER_ROLES[2][0], USER_ROLES[3][0]}).count() == 0:
-=======
     if user.extended.role == USER_ROLES[2][0]:
         return True
     if tag is not None and tag.author == user \
             and tag.children.filter(author__extended__role=USER_ROLES[2][0]).count() == 0:
->>>>>>> 177e4371
         return True
     return False
 
@@ -45,14 +38,6 @@
 def can_create_tag_child(user, parent):
     if user is None:
         return False
-<<<<<<< HEAD
-    if user.extended.role in {USER_ROLES[2][0], USER_ROLES[3][0]}:
-        return True
-    if parent is None:
-        return False
-    if parent.author.extended.role in {USER_ROLES[2][0], USER_ROLES[3][0]} \
-            and parent.children.filter(author__extended__role__in={USER_ROLES[2][0], USER_ROLES[3][0]}).count() == 0:
-=======
     if user.extended.role == USER_ROLES[2][0]:
         return True
     if parent is None:
@@ -60,7 +45,6 @@
     if parent.author.extended.role == USER_ROLES[2][0] \
             and parent.children.filter(author__extended__role=USER_ROLES[2][0]).count() == 0 \
             and user.extended.role in {USER_ROLES[1][0], USER_ROLES[3][0]}:
->>>>>>> 177e4371
         return True
     return False
 
